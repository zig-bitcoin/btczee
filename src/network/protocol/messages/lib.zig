--- conflicted
+++ resolved
@@ -39,11 +39,8 @@
     notfound,
     sendheaders,
     filterload,
-<<<<<<< HEAD
     blocktxn,
-=======
     getdata,
->>>>>>> bf535489
     headers,
     cmpctblock,
 };
@@ -66,11 +63,8 @@
     notfound: NotFoundMessage,
     sendheaders: SendHeadersMessage,
     filterload: FilterLoadMessage,
-<<<<<<< HEAD
     blocktxn: BlockTxnMessage,
-=======
     getdata: GetdataMessage,
->>>>>>> bf535489
     headers: HeadersMessage,
     cmpctblock: CmpctBlockMessage,
 
@@ -92,11 +86,8 @@
             .notfound => |m| @TypeOf(m).name(),
             .sendheaders => |m| @TypeOf(m).name(),
             .filterload => |m| @TypeOf(m).name(),
-<<<<<<< HEAD
             .blocktxn => |m| @TypeOf(m).name(),
-=======
             .getdata => |m| @TypeOf(m).name(),
->>>>>>> bf535489
             .headers => |m| @TypeOf(m).name(),
             .cmpctblock => |m| @TypeOf(m).name(),
         };
@@ -111,16 +102,13 @@
             .filteradd => |*m| m.deinit(allocator),
             .getdata => |*m| m.deinit(allocator),
             .cmpctblock => |*m| m.deinit(allocator),
-<<<<<<< HEAD
             .sendheaders => {},
             .filterload => {},
             .blocktxn => |*m| m.deinit(allocator),
             .headers => |*m| m.deinit(allocator),        }
-=======
             .headers => |*m| m.deinit(allocator),
             else => {}
         }
->>>>>>> bf535489
     }
 
     pub fn checksum(self: *Message) [4]u8 {
@@ -141,11 +129,8 @@
             .notfound => |*m| m.checksum(),
             .sendheaders => |*m| m.checksum(),
             .filterload => |*m| m.checksum(),
-<<<<<<< HEAD
             .blocktxn => |*m| m.checksum(),
-=======
             .getdata => |*m| m.checksum(),
->>>>>>> bf535489
             .headers => |*m| m.checksum(),
             .cmpctblock => |*m| m.checksum(),
         };
@@ -169,11 +154,8 @@
             .notfound => |m| m.hintSerializedLen(),
             .sendheaders => |m| m.hintSerializedLen(),
             .filterload => |*m| m.hintSerializedLen(),
-<<<<<<< HEAD
             .blocktxn => |*m| m.hintSerializedLen(),
-=======
             .getdata => |m| m.hintSerializedLen(),
->>>>>>> bf535489
             .headers => |*m| m.hintSerializedLen(),
             .cmpctblock => |*m| m.hintSerializedLen(),
         };
