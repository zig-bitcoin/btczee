--- conflicted
+++ resolved
@@ -10,16 +10,13 @@
 pub const FeeFilterMessage = @import("feefilter.zig").FeeFilterMessage;
 pub const SendCmpctMessage = @import("sendcmpct.zig").SendCmpctMessage;
 pub const FilterClearMessage = @import("filterclear.zig").FilterClearMessage;
-<<<<<<< HEAD
+pub const FilterAddMessage = @import("filteradd.zig").FilterAddMessage;
 pub const NotFoundMessage = @import("notfound.zig").NotFoundMessage;
 
 pub const InventoryVector = struct {
     type: u32,
     hash: [32]u8,
 };
-=======
-pub const FilterAddMessage = @import("filteradd.zig").FilterAddMessage;
->>>>>>> 7df0e464
 
 pub const MessageTypes = enum {
     version,
@@ -33,11 +30,8 @@
     sendcmpct,
     feefilter,
     filterclear,
-<<<<<<< HEAD
+    filteradd,
     notfound,
-=======
-    filteradd,
->>>>>>> 7df0e464
 };
 
 pub const Message = union(MessageTypes) {
@@ -52,11 +46,8 @@
     sendcmpct: SendCmpctMessage,
     feefilter: FeeFilterMessage,
     filterclear: FilterClearMessage,
-<<<<<<< HEAD
+    filteradd: FilterAddMessage,
     notfound: NotFoundMessage,
-=======
-    filteradd: FilterAddMessage,
->>>>>>> 7df0e464
 
     pub fn name(self: Message) *const [12]u8 {
         return switch (self) {
@@ -71,11 +62,8 @@
             .sendcmpct => |m| @TypeOf(m).name(),
             .feefilter => |m| @TypeOf(m).name(),
             .filterclear => |m| @TypeOf(m).name(),
-<<<<<<< HEAD
+            .filteradd => |m| @TypeOf(m).name(),
             .notfound => |m| @TypeOf(m).name(),
-=======
-            .filteradd => |m| @TypeOf(m).name(),
->>>>>>> 7df0e464
         };
     }
 
@@ -92,11 +80,8 @@
             .sendcmpct => {},
             .feefilter => {},
             .filterclear => {},
-<<<<<<< HEAD
+            .filteradd => |m| m.deinit(allocator),
             .notfound => {},
-=======
-            .filteradd => |m| m.deinit(allocator),
->>>>>>> 7df0e464
         }
     }
 
@@ -113,11 +98,8 @@
             .sendcmpct => |m| m.checksum(),
             .feefilter => |m| m.checksum(),
             .filterclear => |m| m.checksum(),
-<<<<<<< HEAD
+            .filteradd => |m| m.checksum(),
             .notfound => |m| m.checksum(),
-=======
-            .filteradd => |m| m.checksum(),
->>>>>>> 7df0e464
         };
     }
 
@@ -134,11 +116,8 @@
             .sendcmpct => |m| m.hintSerializedLen(),
             .feefilter => |m| m.hintSerializedLen(),
             .filterclear => |m| m.hintSerializedLen(),
-<<<<<<< HEAD
+            .filteradd => |m| m.hintSerializedLen(),
             .notfound => |m| m.hintSerializedLen(),
-=======
-            .filteradd => |m| m.hintSerializedLen(),
->>>>>>> 7df0e464
         };
     }
 };