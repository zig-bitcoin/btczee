const std = @import("std");
pub const VersionMessage = @import("version.zig").VersionMessage;
pub const VerackMessage = @import("verack.zig").VerackMessage;
pub const MempoolMessage = @import("mempool.zig").MempoolMessage;
pub const GetaddrMessage = @import("getaddr.zig").GetaddrMessage;
pub const GetblocksMessage = @import("getblocks.zig").GetblocksMessage;
pub const PingMessage = @import("ping.zig").PingMessage;
pub const PongMessage = @import("pong.zig").PongMessage;
pub const MerkleBlockMessage = @import("merkleblock.zig").MerkleBlockMessage;
pub const FeeFilterMessage = @import("feefilter.zig").FeeFilterMessage;
pub const SendCmpctMessage = @import("sendcmpct.zig").SendCmpctMessage;
pub const FilterClearMessage = @import("filterclear.zig").FilterClearMessage;
<<<<<<< HEAD
pub const FilterLoadMessage = @import("filterload.zig").FilterLoadMessage;
=======
pub const FilterAddMessage = @import("filteradd.zig").FilterAddMessage;
>>>>>>> b71e5d87

pub const MessageTypes = enum {
    version,
    verack,
    mempool,
    getaddr,
    getblocks,
    ping,
    pong,
    merkleblock,
    sendcmpct,
    feefilter,
    filterclear,
<<<<<<< HEAD
    filterload,
=======
    filteradd,
>>>>>>> b71e5d87
};

pub const Message = union(MessageTypes) {
    version: VersionMessage,
    verack: VerackMessage,
    mempool: MempoolMessage,
    getaddr: GetaddrMessage,
    getblocks: GetblocksMessage,
    ping: PingMessage,
    pong: PongMessage,
    merkleblock: MerkleBlockMessage,
    sendcmpct: SendCmpctMessage,
    feefilter: FeeFilterMessage,
    filterclear: FilterClearMessage,
<<<<<<< HEAD
    filterload: FilterLoadMessage,
=======
    filteradd: FilterAddMessage,
>>>>>>> b71e5d87

    pub fn name(self: Message) *const [12]u8 {
        return switch (self) {
            .version => |m| @TypeOf(m).name(),
            .verack => |m| @TypeOf(m).name(),
            .mempool => |m| @TypeOf(m).name(),
            .getaddr => |m| @TypeOf(m).name(),
            .getblocks => |m| @TypeOf(m).name(),
            .ping => |m| @TypeOf(m).name(),
            .pong => |m| @TypeOf(m).name(),
            .merkleblock => |m| @TypeOf(m).name(),
            .sendcmpct => |m| @TypeOf(m).name(),
            .feefilter => |m| @TypeOf(m).name(),
            .filterclear => |m| @TypeOf(m).name(),
<<<<<<< HEAD
            .filterload => |m| @TypeOf(m).name(),
=======
            .filteradd => |m| @TypeOf(m).name(),
>>>>>>> b71e5d87
        };
    }

    pub fn deinit(self: Message, allocator: std.mem.Allocator) void {
        switch (self) {
            .version => |m| m.deinit(allocator),
            .verack => {},
            .mempool => {},
            .getaddr => {},
            .getblocks => |m| m.deinit(allocator),
            .ping => {},
            .pong => {},
            .merkleblock => |m| m.deinit(allocator),
            .sendcmpct => {},
            .feefilter => {},
            .filterclear => {},
<<<<<<< HEAD
            .filterload => {},
=======
            .filteradd => |m| m.deinit(allocator),
>>>>>>> b71e5d87
        }
    }

    pub fn checksum(self: Message) [4]u8 {
        return switch (self) {
            .version => |m| m.checksum(),
            .verack => |m| m.checksum(),
            .mempool => |m| m.checksum(),
            .getaddr => |m| m.checksum(),
            .getblocks => |m| m.checksum(),
            .ping => |m| m.checksum(),
            .pong => |m| m.checksum(),
            .merkleblock => |m| m.checksum(),
            .sendcmpct => |m| m.checksum(),
            .feefilter => |m| m.checksum(),
            .filterclear => |m| m.checksum(),
<<<<<<< HEAD
            .filterload => |m| m.checksum(),
=======
            .filteradd => |m| m.checksum(),
>>>>>>> b71e5d87
        };
    }

    pub fn hintSerializedLen(self: Message) usize {
        return switch (self) {
            .version => |m| m.hintSerializedLen(),
            .verack => |m| m.hintSerializedLen(),
            .mempool => |m| m.hintSerializedLen(),
            .getaddr => |m| m.hintSerializedLen(),
            .getblocks => |m| m.hintSerializedLen(),
            .ping => |m| m.hintSerializedLen(),
            .pong => |m| m.hintSerializedLen(),
            .merkleblock => |m| m.hintSerializedLen(),
            .sendcmpct => |m| m.hintSerializedLen(),
            .feefilter => |m| m.hintSerializedLen(),
            .filterclear => |m| m.hintSerializedLen(),
<<<<<<< HEAD
            .filterload => |m| m.hintSerializedLen(),
=======
            .filteradd => |m| m.hintSerializedLen(),
>>>>>>> b71e5d87
        };
    }
};<|MERGE_RESOLUTION|>--- conflicted
+++ resolved
@@ -10,11 +10,8 @@
 pub const FeeFilterMessage = @import("feefilter.zig").FeeFilterMessage;
 pub const SendCmpctMessage = @import("sendcmpct.zig").SendCmpctMessage;
 pub const FilterClearMessage = @import("filterclear.zig").FilterClearMessage;
-<<<<<<< HEAD
+pub const FilterAddMessage = @import("filteradd.zig").FilterAddMessage;
 pub const FilterLoadMessage = @import("filterload.zig").FilterLoadMessage;
-=======
-pub const FilterAddMessage = @import("filteradd.zig").FilterAddMessage;
->>>>>>> b71e5d87
 
 pub const MessageTypes = enum {
     version,
@@ -28,11 +25,8 @@
     sendcmpct,
     feefilter,
     filterclear,
-<<<<<<< HEAD
+    filteradd,
     filterload,
-=======
-    filteradd,
->>>>>>> b71e5d87
 };
 
 pub const Message = union(MessageTypes) {
@@ -47,11 +41,8 @@
     sendcmpct: SendCmpctMessage,
     feefilter: FeeFilterMessage,
     filterclear: FilterClearMessage,
-<<<<<<< HEAD
+    filteradd: FilterAddMessage,
     filterload: FilterLoadMessage,
-=======
-    filteradd: FilterAddMessage,
->>>>>>> b71e5d87
 
     pub fn name(self: Message) *const [12]u8 {
         return switch (self) {
@@ -66,11 +57,8 @@
             .sendcmpct => |m| @TypeOf(m).name(),
             .feefilter => |m| @TypeOf(m).name(),
             .filterclear => |m| @TypeOf(m).name(),
-<<<<<<< HEAD
+            .filteradd => |m| @TypeOf(m).name(),
             .filterload => |m| @TypeOf(m).name(),
-=======
-            .filteradd => |m| @TypeOf(m).name(),
->>>>>>> b71e5d87
         };
     }
 
@@ -87,11 +75,8 @@
             .sendcmpct => {},
             .feefilter => {},
             .filterclear => {},
-<<<<<<< HEAD
+            .filteradd => |m| m.deinit(allocator),
             .filterload => {},
-=======
-            .filteradd => |m| m.deinit(allocator),
->>>>>>> b71e5d87
         }
     }
 
@@ -108,11 +93,8 @@
             .sendcmpct => |m| m.checksum(),
             .feefilter => |m| m.checksum(),
             .filterclear => |m| m.checksum(),
-<<<<<<< HEAD
+            .filteradd => |m| m.checksum(),
             .filterload => |m| m.checksum(),
-=======
-            .filteradd => |m| m.checksum(),
->>>>>>> b71e5d87
         };
     }
 
@@ -129,11 +111,8 @@
             .sendcmpct => |m| m.hintSerializedLen(),
             .feefilter => |m| m.hintSerializedLen(),
             .filterclear => |m| m.hintSerializedLen(),
-<<<<<<< HEAD
+            .filteradd => |m| m.hintSerializedLen(),
             .filterload => |m| m.hintSerializedLen(),
-=======
-            .filteradd => |m| m.hintSerializedLen(),
->>>>>>> b71e5d87
         };
     }
 };