--- conflicted
+++ resolved
@@ -11,9 +11,6 @@
 pub const SendCmpctMessage = @import("sendcmpct.zig").SendCmpctMessage;
 pub const FilterClearMessage = @import("filterclear.zig").FilterClearMessage;
 pub const FilterAddMessage = @import("filteradd.zig").FilterAddMessage;
-<<<<<<< HEAD
-pub const CmpctBlockMessage = @import("cmpctblock.zig").CmpctBlockMessage;
-=======
 pub const NotFoundMessage = @import("notfound.zig").NotFoundMessage;
 
 pub const InventoryVector = struct {
@@ -45,7 +42,7 @@
         };
     }
 };
->>>>>>> 1306f21b
+pub const CmpctBlockMessage = @import("cmpctblock.zig").CmpctBlockMessage;
 
 pub const MessageTypes = enum {
     version,
@@ -60,11 +57,8 @@
     feefilter,
     filterclear,
     filteradd,
-<<<<<<< HEAD
+    notfound,
     cmpctblock,
-=======
-    notfound,
->>>>>>> 1306f21b
 };
 
 pub const Message = union(MessageTypes) {
@@ -80,11 +74,8 @@
     feefilter: FeeFilterMessage,
     filterclear: FilterClearMessage,
     filteradd: FilterAddMessage,
-<<<<<<< HEAD
+    notfound: NotFoundMessage,
     cmpctblock: CmpctBlockMessage,
-=======
-    notfound: NotFoundMessage,
->>>>>>> 1306f21b
 
     pub fn name(self: Message) *const [12]u8 {
         return switch (self) {
@@ -100,11 +91,8 @@
             .feefilter => |m| @TypeOf(m).name(),
             .filterclear => |m| @TypeOf(m).name(),
             .filteradd => |m| @TypeOf(m).name(),
-<<<<<<< HEAD
+            .notfound => |m| @TypeOf(m).name(),
             .cmpctblock => |m| @TypeOf(m).name(),
-=======
-            .notfound => |m| @TypeOf(m).name(),
->>>>>>> 1306f21b
         };
     }
 
@@ -122,11 +110,8 @@
             .feefilter => {},
             .filterclear => {},
             .filteradd => |m| m.deinit(allocator),
-<<<<<<< HEAD
+            .notfound => {},
             .cmpctblock => |m| m.deinit(allocator),
-=======
-            .notfound => {},
->>>>>>> 1306f21b
         }
     }
 
@@ -144,11 +129,8 @@
             .feefilter => |m| m.checksum(),
             .filterclear => |m| m.checksum(),
             .filteradd => |m| m.checksum(),
-<<<<<<< HEAD
+            .notfound => |m| m.checksum(),
             .cmpctblock => |m| m.checksum(),
-=======
-            .notfound => |m| m.checksum(),
->>>>>>> 1306f21b
         };
     }
 
@@ -166,11 +148,8 @@
             .feefilter => |m| m.hintSerializedLen(),
             .filterclear => |m| m.hintSerializedLen(),
             .filteradd => |m| m.hintSerializedLen(),
-<<<<<<< HEAD
+            .notfound => |m| m.hintSerializedLen(),
             .cmpctblock => |m| m.hintSerializedLen(),
-=======
-            .notfound => |m| m.hintSerializedLen(),
->>>>>>> 1306f21b
         };
     }
 };