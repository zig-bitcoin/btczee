const std = @import("std");
pub const VersionMessage = @import("version.zig").VersionMessage;
pub const VerackMessage = @import("verack.zig").VerackMessage;
pub const MempoolMessage = @import("mempool.zig").MempoolMessage;
pub const GetaddrMessage = @import("getaddr.zig").GetaddrMessage;
pub const BlockMessage = @import("block.zig").BlockMessage;
pub const GetblocksMessage = @import("getblocks.zig").GetblocksMessage;
pub const PingMessage = @import("ping.zig").PingMessage;
pub const PongMessage = @import("pong.zig").PongMessage;
pub const FeeFilterMessage = @import("feefilter.zig").FeeFilterMessage;
pub const SendCmpctMessage = @import("sendcmpct.zig").SendCmpctMessage;
pub const FilterClearMessage = @import("filterclear.zig").FilterClearMessage;

pub const MessageTypes = enum {
<<<<<<< HEAD
    Version,
    Verack,
    Mempool,
    Getaddr,
    Block,
    Getblocks,
    Ping,
};

pub const Message = union(MessageTypes) {
    Version: VersionMessage,
    Verack: VerackMessage,
    Mempool: MempoolMessage,
    Getaddr: GetaddrMessage,
    Block: BlockMessage,
    Getblocks: GetblocksMessage,
    Ping: PingMessage,

    pub fn deinit(self: *Message, allocator: std.mem.Allocator) void {
        switch (self.*) {
            .Version => |*m| m.deinit(allocator),
            .Verack => {},
            .Mempool => {},
            .Getaddr => {},
            .Block => |*m| m.deinit(allocator),
            .Getblocks => |m| m.deinit(allocator),
            .Ping => {},
        }
    }

    pub fn checksum(self: *Message) [4]u8 {
        return switch (self.*) {
            .Version => |*m| m.checksum(),
            .Verack => |*m| m.checksum(),
            .Mempool => |*m| m.checksum(),
            .Getaddr => |*m| m.checksum(),
            .Block => |*m| m.checksum(),
            .Getblocks => |*m| m.checksum(),
            .Ping => |*m| m.checksum(),
        };
    }

    pub fn hintSerializedLen(self: *Message) usize {
        return switch (self.*) {
            .Version => |*m| m.hintSerializedLen(),
            .Verack => |*m| m.hintSerializedLen(),
            .Mempool => |*m| m.hintSerializedLen(),
            .Getaddr => |*m| m.hintSerializedLen(),
            .Block => |*m| m.hintSerializedLen(),
            .Getblocks => |*m| m.hintSerializedLen(),
            .Ping => |*m| m.hintSerializedLen(),
=======
    version,
    verack,
    mempool,
    getaddr,
    getblocks,
    ping,
    pong,
    sendcmpct,
    feefilter,
    filterclear,
};

pub const Message = union(MessageTypes) {
    version: VersionMessage,
    verack: VerackMessage,
    mempool: MempoolMessage,
    getaddr: GetaddrMessage,
    getblocks: GetblocksMessage,
    ping: PingMessage,
    pong: PongMessage,
    sendcmpct: SendCmpctMessage,
    feefilter: FeeFilterMessage,
    filterclear: FilterClearMessage,

    pub fn name(self: Message) *const [12]u8 {
        return switch (self) {
            .version => |m| @TypeOf(m).name(),
            .verack => |m| @TypeOf(m).name(),
            .mempool => |m| @TypeOf(m).name(),
            .getaddr => |m| @TypeOf(m).name(),
            .getblocks => |m| @TypeOf(m).name(),
            .ping => |m| @TypeOf(m).name(),
            .pong => |m| @TypeOf(m).name(),
            .sendcmpct => |m| @TypeOf(m).name(),
            .feefilter => |m| @TypeOf(m).name(),
            .filterclear => |m| @TypeOf(m).name(),
        };
    }

    pub fn deinit(self: Message, allocator: std.mem.Allocator) void {
        switch (self) {
            .version => |m| m.deinit(allocator),
            .verack => {},
            .mempool => {},
            .getaddr => {},
            .getblocks => |m| m.deinit(allocator),
            .ping => {},
            .pong => {},
            .sendcmpct => {},
            .feefilter => {},
            .filterclear => {},
        }
    }

    pub fn checksum(self: Message) [4]u8 {
        return switch (self) {
            .version => |m| m.checksum(),
            .verack => |m| m.checksum(),
            .mempool => |m| m.checksum(),
            .getaddr => |m| m.checksum(),
            .getblocks => |m| m.checksum(),
            .ping => |m| m.checksum(),
            .pong => |m| m.checksum(),
            .sendcmpct => |m| m.checksum(),
            .feefilter => |m| m.checksum(),
            .filterclear => |m| m.checksum(),
        };
    }

    pub fn hintSerializedLen(self: Message) usize {
        return switch (self) {
            .version => |m| m.hintSerializedLen(),
            .verack => |m| m.hintSerializedLen(),
            .mempool => |m| m.hintSerializedLen(),
            .getaddr => |m| m.hintSerializedLen(),
            .getblocks => |m| m.hintSerializedLen(),
            .ping => |m| m.hintSerializedLen(),
            .pong => |m| m.hintSerializedLen(),
            .sendcmpct => |m| m.hintSerializedLen(),
            .feefilter => |m| m.hintSerializedLen(),
            .filterclear => |m| m.hintSerializedLen(),
>>>>>>> e169cc93
        };
    }
};<|MERGE_RESOLUTION|>--- conflicted
+++ resolved
@@ -12,59 +12,6 @@
 pub const FilterClearMessage = @import("filterclear.zig").FilterClearMessage;
 
 pub const MessageTypes = enum {
-<<<<<<< HEAD
-    Version,
-    Verack,
-    Mempool,
-    Getaddr,
-    Block,
-    Getblocks,
-    Ping,
-};
-
-pub const Message = union(MessageTypes) {
-    Version: VersionMessage,
-    Verack: VerackMessage,
-    Mempool: MempoolMessage,
-    Getaddr: GetaddrMessage,
-    Block: BlockMessage,
-    Getblocks: GetblocksMessage,
-    Ping: PingMessage,
-
-    pub fn deinit(self: *Message, allocator: std.mem.Allocator) void {
-        switch (self.*) {
-            .Version => |*m| m.deinit(allocator),
-            .Verack => {},
-            .Mempool => {},
-            .Getaddr => {},
-            .Block => |*m| m.deinit(allocator),
-            .Getblocks => |m| m.deinit(allocator),
-            .Ping => {},
-        }
-    }
-
-    pub fn checksum(self: *Message) [4]u8 {
-        return switch (self.*) {
-            .Version => |*m| m.checksum(),
-            .Verack => |*m| m.checksum(),
-            .Mempool => |*m| m.checksum(),
-            .Getaddr => |*m| m.checksum(),
-            .Block => |*m| m.checksum(),
-            .Getblocks => |*m| m.checksum(),
-            .Ping => |*m| m.checksum(),
-        };
-    }
-
-    pub fn hintSerializedLen(self: *Message) usize {
-        return switch (self.*) {
-            .Version => |*m| m.hintSerializedLen(),
-            .Verack => |*m| m.hintSerializedLen(),
-            .Mempool => |*m| m.hintSerializedLen(),
-            .Getaddr => |*m| m.hintSerializedLen(),
-            .Block => |*m| m.hintSerializedLen(),
-            .Getblocks => |*m| m.hintSerializedLen(),
-            .Ping => |*m| m.hintSerializedLen(),
-=======
     version,
     verack,
     mempool,
@@ -89,8 +36,8 @@
     feefilter: FeeFilterMessage,
     filterclear: FilterClearMessage,
 
-    pub fn name(self: Message) *const [12]u8 {
-        return switch (self) {
+    pub fn name(self: *Message) *const [12]u8 {
+        return switch (self.*) {
             .version => |m| @TypeOf(m).name(),
             .verack => |m| @TypeOf(m).name(),
             .mempool => |m| @TypeOf(m).name(),
@@ -104,13 +51,13 @@
         };
     }
 
-    pub fn deinit(self: Message, allocator: std.mem.Allocator) void {
-        switch (self) {
-            .version => |m| m.deinit(allocator),
+    pub fn deinit(self: *Message, allocator: std.mem.Allocator) void {
+        switch (self.*) {
+            .version => |*m| m.deinit(allocator),
             .verack => {},
             .mempool => {},
             .getaddr => {},
-            .getblocks => |m| m.deinit(allocator),
+            .getblocks => |*m| m.deinit(allocator),
             .ping => {},
             .pong => {},
             .sendcmpct => {},
@@ -119,34 +66,33 @@
         }
     }
 
-    pub fn checksum(self: Message) [4]u8 {
-        return switch (self) {
-            .version => |m| m.checksum(),
-            .verack => |m| m.checksum(),
-            .mempool => |m| m.checksum(),
-            .getaddr => |m| m.checksum(),
-            .getblocks => |m| m.checksum(),
-            .ping => |m| m.checksum(),
-            .pong => |m| m.checksum(),
-            .sendcmpct => |m| m.checksum(),
-            .feefilter => |m| m.checksum(),
-            .filterclear => |m| m.checksum(),
+    pub fn checksum(self: *Message) [4]u8 {
+        return switch (self.*) {
+            .version => |*m| m.checksum(),
+            .verack => |*m| m.checksum(),
+            .mempool => |*m| m.checksum(),
+            .getaddr => |*m| m.checksum(),
+            .getblocks => |*m| m.checksum(),
+            .ping => |*m| m.checksum(),
+            .pong => |*m| m.checksum(),
+            .sendcmpct => |*m| m.checksum(),
+            .feefilter => |*m| m.checksum(),
+            .filterclear => |*m| m.checksum(),
         };
     }
 
-    pub fn hintSerializedLen(self: Message) usize {
-        return switch (self) {
-            .version => |m| m.hintSerializedLen(),
-            .verack => |m| m.hintSerializedLen(),
-            .mempool => |m| m.hintSerializedLen(),
-            .getaddr => |m| m.hintSerializedLen(),
-            .getblocks => |m| m.hintSerializedLen(),
-            .ping => |m| m.hintSerializedLen(),
-            .pong => |m| m.hintSerializedLen(),
-            .sendcmpct => |m| m.hintSerializedLen(),
-            .feefilter => |m| m.hintSerializedLen(),
-            .filterclear => |m| m.hintSerializedLen(),
->>>>>>> e169cc93
+    pub fn hintSerializedLen(self: *Message) usize {
+        return switch (self.*) {
+            .version => |*m| m.hintSerializedLen(),
+            .verack => |*m| m.hintSerializedLen(),
+            .mempool => |*m| m.hintSerializedLen(),
+            .getaddr => |*m| m.hintSerializedLen(),
+            .getblocks => |*m| m.hintSerializedLen(),
+            .ping => |*m| m.hintSerializedLen(),
+            .pong => |*m| m.hintSerializedLen(),
+            .sendcmpct => |*m| m.hintSerializedLen(),
+            .feefilter => |*m| m.hintSerializedLen(),
+            .filterclear => |*m| m.hintSerializedLen(),
         };
     }
 };