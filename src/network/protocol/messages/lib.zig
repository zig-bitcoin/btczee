const std = @import("std");
pub const VersionMessage = @import("version.zig").VersionMessage;
pub const VerackMessage = @import("verack.zig").VerackMessage;
<<<<<<< HEAD
pub const MempoolMessage = @import("mempool.zig").MempoolMessage;

pub const MessageTypes = enum { Version, Verack, Mempool };
=======
pub const GetaddrMessage = @import("getaddr.zig").GetaddrMessage;

pub const MessageTypes = enum { Version, Verack, Getaddr };
>>>>>>> d070f88a

pub const Message = union(MessageTypes) {
    Version: VersionMessage,
    Verack: VerackMessage,
<<<<<<< HEAD
    Mempool: MempoolMessage,
=======
    Getaddr: GetaddrMessage,
>>>>>>> d070f88a

    pub fn deinit(self: Message, allocator: std.mem.Allocator) void {
        switch (self) {
            .Version => |m| m.deinit(allocator),
            .Verack => {},
<<<<<<< HEAD
            .Mempool => {},
=======
            .Getaddr => {},
>>>>>>> d070f88a
        }
    }
    pub fn checksum(self: Message) [4]u8 {
        return switch (self) {
            .Version => |m| m.checksum(),
            .Verack => |m| m.checksum(),
<<<<<<< HEAD
            .Mempool => |m| m.checksum(),
=======
            .Getaddr => |m| m.checksum(),
>>>>>>> d070f88a
        };
    }

    pub fn hintSerializedLen(self: Message) usize {
        return switch (self) {
            .Version => |m| m.hintSerializedLen(),
            .Verack => |m| m.hintSerializedLen(),
<<<<<<< HEAD
            .Mempool => |m| m.hintSerializedLen(),
=======
            .Getaddr => |m| m.hintSerializedLen(),
>>>>>>> d070f88a
        };
    }
};<|MERGE_RESOLUTION|>--- conflicted
+++ resolved
@@ -1,45 +1,36 @@
 const std = @import("std");
 pub const VersionMessage = @import("version.zig").VersionMessage;
 pub const VerackMessage = @import("verack.zig").VerackMessage;
-<<<<<<< HEAD
 pub const MempoolMessage = @import("mempool.zig").MempoolMessage;
-
-pub const MessageTypes = enum { Version, Verack, Mempool };
-=======
 pub const GetaddrMessage = @import("getaddr.zig").GetaddrMessage;
 
-pub const MessageTypes = enum { Version, Verack, Getaddr };
->>>>>>> d070f88a
+pub const MessageTypes = enum {
+    Version,
+    Verack,
+    Mempool,
+    Getaddr,
+};
 
 pub const Message = union(MessageTypes) {
     Version: VersionMessage,
     Verack: VerackMessage,
-<<<<<<< HEAD
     Mempool: MempoolMessage,
-=======
     Getaddr: GetaddrMessage,
->>>>>>> d070f88a
 
     pub fn deinit(self: Message, allocator: std.mem.Allocator) void {
         switch (self) {
             .Version => |m| m.deinit(allocator),
             .Verack => {},
-<<<<<<< HEAD
             .Mempool => {},
-=======
             .Getaddr => {},
->>>>>>> d070f88a
         }
     }
     pub fn checksum(self: Message) [4]u8 {
         return switch (self) {
             .Version => |m| m.checksum(),
             .Verack => |m| m.checksum(),
-<<<<<<< HEAD
             .Mempool => |m| m.checksum(),
-=======
             .Getaddr => |m| m.checksum(),
->>>>>>> d070f88a
         };
     }
 
@@ -47,11 +38,8 @@
         return switch (self) {
             .Version => |m| m.hintSerializedLen(),
             .Verack => |m| m.hintSerializedLen(),
-<<<<<<< HEAD
             .Mempool => |m| m.hintSerializedLen(),
-=======
             .Getaddr => |m| m.hintSerializedLen(),
->>>>>>> d070f88a
         };
     }
 };