const std = @import("std");
pub const VersionMessage = @import("version.zig").VersionMessage;
pub const VerackMessage = @import("verack.zig").VerackMessage;
pub const MempoolMessage = @import("mempool.zig").MempoolMessage;
pub const GetaddrMessage = @import("getaddr.zig").GetaddrMessage;
pub const BlockMessage = @import("block.zig").BlockMessage;
pub const GetblocksMessage = @import("getblocks.zig").GetblocksMessage;
pub const PingMessage = @import("ping.zig").PingMessage;
pub const PongMessage = @import("pong.zig").PongMessage;
pub const AddrMessage = @import("addr.zig").AddrMessage;
pub const MerkleBlockMessage = @import("merkleblock.zig").MerkleBlockMessage;
pub const FeeFilterMessage = @import("feefilter.zig").FeeFilterMessage;
pub const SendCmpctMessage = @import("sendcmpct.zig").SendCmpctMessage;
pub const FilterClearMessage = @import("filterclear.zig").FilterClearMessage;
pub const GetdataMessage = @import("getdata.zig").GetdataMessage;
pub const Block = @import("block.zig").BlockMessage;
pub const FilterAddMessage = @import("filteradd.zig").FilterAddMessage;
const Sha256 = std.crypto.hash.sha2.Sha256;
pub const NotFoundMessage = @import("notfound.zig").NotFoundMessage;
pub const SendHeadersMessage = @import("sendheaders.zig").SendHeadersMessage;
pub const FilterLoadMessage = @import("filterload.zig").FilterLoadMessage;
pub const GetBlockTxnMessage = @import("getblocktxn.zig").GetBlockTxnMessage;
pub const HeadersMessage = @import("headers.zig").HeadersMessage;
pub const CmpctBlockMessage = @import("cmpctblock.zig").CmpctBlockMessage;

pub const MessageTypes = enum {
    version,
    verack,
    mempool,
    getaddr,
    getblocks,
    ping,
    pong,
    addr,
    merkleblock,
    sendcmpct,
    feefilter,
    filterclear,
    block,
    filteradd,
    notfound,
    sendheaders,
    filterload,
    getblocktxn,
    getdata,
    headers,
    cmpctblock,
};


pub const Message = union(MessageTypes) {
    version: VersionMessage,
    verack: VerackMessage,
    mempool: MempoolMessage,
    getaddr: GetaddrMessage,
    getblocks: GetblocksMessage,
    ping: PingMessage,
    pong: PongMessage,
    addr: AddrMessage,
    merkleblock: MerkleBlockMessage,
    sendcmpct: SendCmpctMessage,
    feefilter: FeeFilterMessage,
    filterclear: FilterClearMessage,
    block: Block,
    filteradd: FilterAddMessage,
    notfound: NotFoundMessage,
    sendheaders: SendHeadersMessage,
    filterload: FilterLoadMessage,
    getblocktxn: GetBlockTxnMessage,
    getdata: GetdataMessage,
    headers: HeadersMessage,
    cmpctblock: CmpctBlockMessage,

    pub fn name(self: Message) *const [12]u8 {
        return switch (self) {
            .version => |m| @TypeOf(m).name(),
            .verack => |m| @TypeOf(m).name(),
            .mempool => |m| @TypeOf(m).name(),
            .getaddr => |m| @TypeOf(m).name(),
            .getblocks => |m| @TypeOf(m).name(),
            .ping => |m| @TypeOf(m).name(),
            .pong => |m| @TypeOf(m).name(),
            .addr => |m| @TypeOf(m).name(),
            .merkleblock => |m| @TypeOf(m).name(),
            .sendcmpct => |m| @TypeOf(m).name(),
            .feefilter => |m| @TypeOf(m).name(),
            .filterclear => |m| @TypeOf(m).name(),
            .block => |m| @TypeOf(m).name(),
            .filteradd => |m| @TypeOf(m).name(),
            .notfound => |m| @TypeOf(m).name(),
            .sendheaders => |m| @TypeOf(m).name(),
            .filterload => |m| @TypeOf(m).name(),
            .getblocktxn => |m| @TypeOf(m).name(),
            .getdata => |m| @TypeOf(m).name(),
            .headers => |m| @TypeOf(m).name(),
            .cmpctblock => |m| @TypeOf(m).name(),
        };
    }

    pub fn deinit(self: *Message, allocator: std.mem.Allocator) void {
        switch (self.*) {
            .version => |*m| m.deinit(allocator),
            .getblocks => |*m| m.deinit(allocator),
            .ping => {},
            .pong => {},
            .addr => |m| m.deinit(allocator),
            .merkleblock => |*m| m.deinit(allocator),
            .block => |*m| m.deinit(allocator),
            .filteradd => |*m| m.deinit(allocator),
            .getdata => |*m| m.deinit(allocator),
            .cmpctblock => |*m| m.deinit(allocator),
            .sendheaders => {},
            .filterload => {},
            .getblocktxn => |*m| m.deinit(allocator),
            .headers => |*m| m.deinit(allocator),
            else => {}
        }
    }

    pub fn checksum(self: *Message) [4]u8 {
        return switch (self.*) {
            .version => |*m| m.checksum(),
            .verack => |*m| m.checksum(),
            .mempool => |*m| m.checksum(),
            .getaddr => |*m| m.checksum(),
            .getblocks => |*m| m.checksum(),
            .ping => |*m| m.checksum(),
            .pong => |*m| m.checksum(),
            .merkleblock => |*m| m.checksum(),
            .sendcmpct => |*m| m.checksum(),
            .feefilter => |*m| m.checksum(),
            .filterclear => |*m| m.checksum(),
            .block => |*m| m.checksum(),
            .filteradd => |*m| m.checksum(),
            .notfound => |*m| m.checksum(),
            .sendheaders => |*m| m.checksum(),
            .filterload => |*m| m.checksum(),
<<<<<<< HEAD
            .getblocktxn => |*m| m.checksum(),
=======
            .addr => |*m| m.checksum(),
>>>>>>> 7a02c472
            .getdata => |*m| m.checksum(),
            .headers => |*m| m.checksum(),
            .cmpctblock => |*m| m.checksum(),
        };
    }

    pub fn hintSerializedLen(self: *Message) usize {
        return switch (self.*) {
            .version => |*m| m.hintSerializedLen(),
            .verack => |*m| m.hintSerializedLen(),
            .mempool => |*m| m.hintSerializedLen(),
            .getaddr => |*m| m.hintSerializedLen(),
            .getblocks => |*m| m.hintSerializedLen(),
            .ping => |*m| m.hintSerializedLen(),
            .pong => |*m| m.hintSerializedLen(),
            .merkleblock => |*m| m.hintSerializedLen(),
            .sendcmpct => |*m| m.hintSerializedLen(),
            .feefilter => |*m| m.hintSerializedLen(),
            .filterclear => |*m| m.hintSerializedLen(),
            .block => |*m| m.hintSerializedLen(),
            .filteradd => |*m| m.hintSerializedLen(),
            .notfound => |m| m.hintSerializedLen(),
            .sendheaders => |m| m.hintSerializedLen(),
            .filterload => |*m| m.hintSerializedLen(),
<<<<<<< HEAD
            .getblocktxn => |*m| m.hintSerializedLen(),
=======
            .addr => |*m| m.hintSerializedLen(),
>>>>>>> 7a02c472
            .getdata => |m| m.hintSerializedLen(),
            .headers => |*m| m.hintSerializedLen(),
            .cmpctblock => |*m| m.hintSerializedLen(),
        };
    }
};

pub const default_checksum: [4]u8 = [_]u8{ 0x5d, 0xf6, 0xe0, 0xe2 };

pub fn genericChecksum(m: anytype) [4]u8 {
    comptime {
        if (!std.meta.hasMethod(@TypeOf(m), "serializeToWriter")) @compileError("Expects m to have fn 'serializeToWriter'.");
    }

    var digest: [32]u8 = undefined;
    var hasher = Sha256.init(.{});
    m.serializeToWriter(hasher.writer()) catch unreachable;
    hasher.final(&digest);

    Sha256.hash(&digest, &digest, .{});

    return digest[0..4].*;
}

pub fn genericSerialize(m: anytype, allocator: std.mem.Allocator) ![]u8 {
    comptime {
        if (!std.meta.hasMethod(@TypeOf(m), "hintSerializedLen")) @compileError("Expects m to have fn 'hintSerializedLen'.");
        if (!std.meta.hasMethod(@TypeOf(m), "serializeToWriter")) @compileError("Expects m to have fn 'serializeToWriter'.");
    }
    const serialized_len = m.hintSerializedLen();

    const buffer = try allocator.alloc(u8, serialized_len);
    errdefer allocator.free(buffer);

    var fbs = std.io.fixedBufferStream(buffer);
    try m.serializeToWriter(fbs.writer());

    return buffer;
}

pub fn genericDeserializeSlice(comptime T: type, allocator: std.mem.Allocator, bytes: []const u8) !T {
    if (!std.meta.hasMethod(T, "deserializeReader")) @compileError("Expects T to have fn 'deserializeReader'.");

    var fbs = std.io.fixedBufferStream(bytes);
    const reader = fbs.reader();

    return try T.deserializeReader(allocator, reader);
}<|MERGE_RESOLUTION|>--- conflicted
+++ resolved
@@ -135,11 +135,8 @@
             .notfound => |*m| m.checksum(),
             .sendheaders => |*m| m.checksum(),
             .filterload => |*m| m.checksum(),
-<<<<<<< HEAD
             .getblocktxn => |*m| m.checksum(),
-=======
             .addr => |*m| m.checksum(),
->>>>>>> 7a02c472
             .getdata => |*m| m.checksum(),
             .headers => |*m| m.checksum(),
             .cmpctblock => |*m| m.checksum(),
@@ -164,11 +161,8 @@
             .notfound => |m| m.hintSerializedLen(),
             .sendheaders => |m| m.hintSerializedLen(),
             .filterload => |*m| m.hintSerializedLen(),
-<<<<<<< HEAD
             .getblocktxn => |*m| m.hintSerializedLen(),
-=======
             .addr => |*m| m.hintSerializedLen(),
->>>>>>> 7a02c472
             .getdata => |m| m.hintSerializedLen(),
             .headers => |*m| m.hintSerializedLen(),
             .cmpctblock => |*m| m.hintSerializedLen(),
