--- conflicted
+++ resolved
@@ -127,25 +127,6 @@
         }
     }
 
-<<<<<<< HEAD
-    pub fn checksum(self: Message) [4]u8 {
-        return switch (self) {
-            .version => |m| m.checksum(),
-            .verack => |m| m.checksum(),
-            .mempool => |m| m.checksum(),
-            .getaddr => |m| m.checksum(),
-            .getblocks => |m| m.checksum(),
-            .ping => |m| m.checksum(),
-            .pong => |m| m.checksum(),
-            .merkleblock => |m| m.checksum(),
-            .sendcmpct => |m| m.checksum(),
-            .feefilter => |m| m.checksum(),
-            .filterclear => |m| m.checksum(),
-            .filteradd => |m| m.checksum(),
-            .notfound => |m| m.checksum(),
-            .sendheaders => |m| m.checksum(),
-            .filterload => |m| m.checksum(),
-=======
     pub fn checksum(self: *Message) [4]u8 {
         return switch (self.*) {
             .version => |*m| m.checksum(),
@@ -163,7 +144,7 @@
             .filteradd => |*m| m.checksum(),
             .notfound => |*m| m.checksum(),
             .sendheaders => |*m| m.checksum(),
->>>>>>> 110cbde2
+            .filterload => |*m| m.checksum(),
         };
     }
 
