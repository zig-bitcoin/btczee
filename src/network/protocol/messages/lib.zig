--- conflicted
+++ resolved
@@ -3,24 +3,18 @@
 pub const VerackMessage = @import("verack.zig").VerackMessage;
 pub const MempoolMessage = @import("mempool.zig").MempoolMessage;
 pub const GetaddrMessage = @import("getaddr.zig").GetaddrMessage;
-<<<<<<< HEAD
 pub const BlockMessage = @import("block.zig").BlockMessage;
-=======
 pub const GetblocksMessage = @import("getblocks.zig").GetblocksMessage;
 pub const PingMessage = @import("ping.zig").PingMessage;
->>>>>>> 4d9a459c
 
 pub const MessageTypes = enum {
     Version,
     Verack,
     Mempool,
     Getaddr,
-<<<<<<< HEAD
     Block,
-=======
     Getblocks,
     Ping,
->>>>>>> 4d9a459c
 };
 
 pub const Message = union(MessageTypes) {
@@ -28,12 +22,9 @@
     Verack: VerackMessage,
     Mempool: MempoolMessage,
     Getaddr: GetaddrMessage,
-<<<<<<< HEAD
     Block: BlockMessage,
-=======
     Getblocks: GetblocksMessage,
     Ping: PingMessage,
->>>>>>> 4d9a459c
 
     pub fn deinit(self: *Message, allocator: std.mem.Allocator) void {
         switch (self.*) {
@@ -41,12 +32,9 @@
             .Verack => {},
             .Mempool => {},
             .Getaddr => {},
-<<<<<<< HEAD
             .Block => |*m| m.deinit(allocator),
-=======
             .Getblocks => |m| m.deinit(allocator),
             .Ping => {},
->>>>>>> 4d9a459c
         }
     }
     pub fn checksum(self: Message) [4]u8 {
@@ -55,12 +43,9 @@
             .Verack => |m| m.checksum(),
             .Mempool => |m| m.checksum(),
             .Getaddr => |m| m.checksum(),
-<<<<<<< HEAD
             .Block => |m| m.checksum(),
-=======
             .Getblocks => |m| m.checksum(),
             .Ping => |m| m.checksum(),
->>>>>>> 4d9a459c
         };
     }
 
@@ -70,12 +55,9 @@
             .Verack => |m| m.hintSerializedLen(),
             .Mempool => |m| m.hintSerializedLen(),
             .Getaddr => |m| m.hintSerializedLen(),
-<<<<<<< HEAD
             .Block => |m| m.hintSerializedLen(),
-=======
             .Getblocks => |m| m.hintSerializedLen(),
             .Ping => |m| m.hintSerializedLen(),
->>>>>>> 4d9a459c
         };
     }
 };