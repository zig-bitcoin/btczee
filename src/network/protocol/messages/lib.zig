--- conflicted
+++ resolved
@@ -12,11 +12,8 @@
 pub const FilterClearMessage = @import("filterclear.zig").FilterClearMessage;
 pub const FilterAddMessage = @import("filteradd.zig").FilterAddMessage;
 pub const NotFoundMessage = @import("notfound.zig").NotFoundMessage;
-<<<<<<< HEAD
+pub const SendHeadersMessage = @import("sendheaders.zig").SendHeadersMessage;
 pub const FilterLoadMessage = @import("filterload.zig").FilterLoadMessage;
-=======
-pub const SendHeadersMessage = @import("sendheaders.zig").SendHeadersMessage;
->>>>>>> 3e2c7458
 
 pub const InventoryVector = struct {
     type: u32,
@@ -62,11 +59,8 @@
     filterclear,
     filteradd,
     notfound,
-<<<<<<< HEAD
+    sendheaders,
     filterload,
-=======
-    sendheaders,
->>>>>>> 3e2c7458
 };
 
 pub const Message = union(MessageTypes) {
@@ -83,11 +77,8 @@
     filterclear: FilterClearMessage,
     filteradd: FilterAddMessage,
     notfound: NotFoundMessage,
-<<<<<<< HEAD
+    sendheaders: SendHeadersMessage,
     filterload: FilterLoadMessage,
-=======
-    sendheaders: SendHeadersMessage,
->>>>>>> 3e2c7458
 
     pub fn name(self: Message) *const [12]u8 {
         return switch (self) {
@@ -104,11 +95,8 @@
             .filterclear => |m| @TypeOf(m).name(),
             .filteradd => |m| @TypeOf(m).name(),
             .notfound => |m| @TypeOf(m).name(),
-<<<<<<< HEAD
+            .sendheaders => |m| @TypeOf(m).name(),
             .filterload => |m| @TypeOf(m).name(),
-=======
-            .sendheaders => |m| @TypeOf(m).name(),
->>>>>>> 3e2c7458
         };
     }
 
@@ -127,11 +115,8 @@
             .filterclear => {},
             .filteradd => |m| m.deinit(allocator),
             .notfound => {},
-<<<<<<< HEAD
+            .sendheaders => {},
             .filterload => {},
-=======
-            .sendheaders => {},
->>>>>>> 3e2c7458
         }
     }
 
@@ -150,11 +135,8 @@
             .filterclear => |m| m.checksum(),
             .filteradd => |m| m.checksum(),
             .notfound => |m| m.checksum(),
-<<<<<<< HEAD
+            .sendheaders => |m| m.checksum(),
             .filterload => |m| m.checksum(),
-=======
-            .sendheaders => |m| m.checksum(),
->>>>>>> 3e2c7458
         };
     }
 
@@ -173,11 +155,8 @@
             .filterclear => |m| m.hintSerializedLen(),
             .filteradd => |m| m.hintSerializedLen(),
             .notfound => |m| m.hintSerializedLen(),
-<<<<<<< HEAD
+            .sendheaders => |m| m.hintSerializedLen(),
             .filterload => |m| m.hintSerializedLen(),
-=======
-            .sendheaders => |m| m.hintSerializedLen(),
->>>>>>> 3e2c7458
         };
     }
 };