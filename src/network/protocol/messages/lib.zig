const std = @import("std");
pub const VersionMessage = @import("version.zig").VersionMessage;
pub const VerackMessage = @import("verack.zig").VerackMessage;
pub const MempoolMessage = @import("mempool.zig").MempoolMessage;
pub const GetaddrMessage = @import("getaddr.zig").GetaddrMessage;
pub const BlockMessage = @import("block.zig").BlockMessage;
pub const GetblocksMessage = @import("getblocks.zig").GetblocksMessage;
pub const PingMessage = @import("ping.zig").PingMessage;
pub const PongMessage = @import("pong.zig").PongMessage;
pub const MerkleBlockMessage = @import("merkleblock.zig").MerkleBlockMessage;
pub const FeeFilterMessage = @import("feefilter.zig").FeeFilterMessage;
pub const SendCmpctMessage = @import("sendcmpct.zig").SendCmpctMessage;
pub const FilterClearMessage = @import("filterclear.zig").FilterClearMessage;
<<<<<<< HEAD
pub const Block = @import("block.zig").BlockMessage;
=======
pub const FilterAddMessage = @import("filteradd.zig").FilterAddMessage;
>>>>>>> b71e5d87

pub const MessageTypes = enum {
    version,
    verack,
    mempool,
    getaddr,
    getblocks,
    ping,
    pong,
    merkleblock,
    sendcmpct,
    feefilter,
    filterclear,
<<<<<<< HEAD
    block,
=======
    filteradd,
>>>>>>> b71e5d87
};

pub const Message = union(MessageTypes) {
    version: VersionMessage,
    verack: VerackMessage,
    mempool: MempoolMessage,
    getaddr: GetaddrMessage,
    getblocks: GetblocksMessage,
    ping: PingMessage,
    pong: PongMessage,
    merkleblock: MerkleBlockMessage,
    sendcmpct: SendCmpctMessage,
    feefilter: FeeFilterMessage,
    filterclear: FilterClearMessage,
<<<<<<< HEAD
    block: Block,
=======
    filteradd: FilterAddMessage,
>>>>>>> b71e5d87

    pub fn name(self: Message) *const [12]u8 {
        return switch (self) {
            .version => |m| @TypeOf(m).name(),
            .verack => |m| @TypeOf(m).name(),
            .mempool => |m| @TypeOf(m).name(),
            .getaddr => |m| @TypeOf(m).name(),
            .getblocks => |m| @TypeOf(m).name(),
            .ping => |m| @TypeOf(m).name(),
            .pong => |m| @TypeOf(m).name(),
            .merkleblock => |m| @TypeOf(m).name(),
            .sendcmpct => |m| @TypeOf(m).name(),
            .feefilter => |m| @TypeOf(m).name(),
            .filterclear => |m| @TypeOf(m).name(),
<<<<<<< HEAD
            .block => |m| @TypeOf(m).name(),
=======
            .filteradd => |m| @TypeOf(m).name(),
>>>>>>> b71e5d87
        };
    }

    pub fn deinit(self: *Message, allocator: std.mem.Allocator) void {
        switch (self.*) {
            .version => |*m| m.deinit(allocator),
            .verack => {},
            .mempool => {},
            .getaddr => {},
            .getblocks => |*m| m.deinit(allocator),
            .ping => {},
            .pong => {},
            .merkleblock => |*m| m.deinit(allocator),
            .sendcmpct => {},
            .feefilter => {},
            .filterclear => {},
<<<<<<< HEAD
            .block => |*m| m.deinit(allocator),
        }
    }

    pub fn checksum(self: *Message) [4]u8 {
        return switch (self.*) {
            .version => |*m| m.checksum(),
            .verack => |*m| m.checksum(),
            .mempool => |*m| m.checksum(),
            .getaddr => |*m| m.checksum(),
            .getblocks => |*m| m.checksum(),
            .ping => |*m| m.checksum(),
            .pong => |*m| m.checksum(),
            .merkleblock => |*m| m.checksum(),
            .sendcmpct => |*m| m.checksum(),
            .feefilter => |*m| m.checksum(),
            .filterclear => |*m| m.checksum(),
            .block => |*m| m.checksum(),
        };
    }

    pub fn hintSerializedLen(self: *Message) usize {
        return switch (self.*) {
            .version => |*m| m.hintSerializedLen(),
            .verack => |*m| m.hintSerializedLen(),
            .mempool => |*m| m.hintSerializedLen(),
            .getaddr => |*m| m.hintSerializedLen(),
            .getblocks => |*m| m.hintSerializedLen(),
            .ping => |*m| m.hintSerializedLen(),
            .pong => |*m| m.hintSerializedLen(),
            .merkleblock => |*m| m.hintSerializedLen(),
            .sendcmpct => |*m| m.hintSerializedLen(),
            .feefilter => |*m| m.hintSerializedLen(),
            .filterclear => |*m| m.hintSerializedLen(),
            .block => |*m| m.hintSerializedLen(),
=======
            .filteradd => |m| m.deinit(allocator),
        }
    }

    pub fn checksum(self: Message) [4]u8 {
        return switch (self) {
            .version => |m| m.checksum(),
            .verack => |m| m.checksum(),
            .mempool => |m| m.checksum(),
            .getaddr => |m| m.checksum(),
            .getblocks => |m| m.checksum(),
            .ping => |m| m.checksum(),
            .pong => |m| m.checksum(),
            .merkleblock => |m| m.checksum(),
            .sendcmpct => |m| m.checksum(),
            .feefilter => |m| m.checksum(),
            .filterclear => |m| m.checksum(),
            .filteradd => |m| m.checksum(),
        };
    }

    pub fn hintSerializedLen(self: Message) usize {
        return switch (self) {
            .version => |m| m.hintSerializedLen(),
            .verack => |m| m.hintSerializedLen(),
            .mempool => |m| m.hintSerializedLen(),
            .getaddr => |m| m.hintSerializedLen(),
            .getblocks => |m| m.hintSerializedLen(),
            .ping => |m| m.hintSerializedLen(),
            .pong => |m| m.hintSerializedLen(),
            .merkleblock => |m| m.hintSerializedLen(),
            .sendcmpct => |m| m.hintSerializedLen(),
            .feefilter => |m| m.hintSerializedLen(),
            .filterclear => |m| m.hintSerializedLen(),
            .filteradd => |m| m.hintSerializedLen(),
>>>>>>> b71e5d87
        };
    }
};<|MERGE_RESOLUTION|>--- conflicted
+++ resolved
@@ -11,11 +11,8 @@
 pub const FeeFilterMessage = @import("feefilter.zig").FeeFilterMessage;
 pub const SendCmpctMessage = @import("sendcmpct.zig").SendCmpctMessage;
 pub const FilterClearMessage = @import("filterclear.zig").FilterClearMessage;
-<<<<<<< HEAD
 pub const Block = @import("block.zig").BlockMessage;
-=======
 pub const FilterAddMessage = @import("filteradd.zig").FilterAddMessage;
->>>>>>> b71e5d87
 
 pub const MessageTypes = enum {
     version,
@@ -29,11 +26,8 @@
     sendcmpct,
     feefilter,
     filterclear,
-<<<<<<< HEAD
     block,
-=======
     filteradd,
->>>>>>> b71e5d87
 };
 
 pub const Message = union(MessageTypes) {
@@ -48,11 +42,8 @@
     sendcmpct: SendCmpctMessage,
     feefilter: FeeFilterMessage,
     filterclear: FilterClearMessage,
-<<<<<<< HEAD
     block: Block,
-=======
     filteradd: FilterAddMessage,
->>>>>>> b71e5d87
 
     pub fn name(self: Message) *const [12]u8 {
         return switch (self) {
@@ -67,11 +58,8 @@
             .sendcmpct => |m| @TypeOf(m).name(),
             .feefilter => |m| @TypeOf(m).name(),
             .filterclear => |m| @TypeOf(m).name(),
-<<<<<<< HEAD
             .block => |m| @TypeOf(m).name(),
-=======
             .filteradd => |m| @TypeOf(m).name(),
->>>>>>> b71e5d87
         };
     }
 
@@ -88,8 +76,8 @@
             .sendcmpct => {},
             .feefilter => {},
             .filterclear => {},
-<<<<<<< HEAD
             .block => |*m| m.deinit(allocator),
+            .filteradd => |*m| m.deinit(allocator),
         }
     }
 
@@ -107,6 +95,7 @@
             .feefilter => |*m| m.checksum(),
             .filterclear => |*m| m.checksum(),
             .block => |*m| m.checksum(),
+            .filteradd => |*m| m.checksum(),
         };
     }
 
@@ -124,43 +113,7 @@
             .feefilter => |*m| m.hintSerializedLen(),
             .filterclear => |*m| m.hintSerializedLen(),
             .block => |*m| m.hintSerializedLen(),
-=======
-            .filteradd => |m| m.deinit(allocator),
-        }
-    }
-
-    pub fn checksum(self: Message) [4]u8 {
-        return switch (self) {
-            .version => |m| m.checksum(),
-            .verack => |m| m.checksum(),
-            .mempool => |m| m.checksum(),
-            .getaddr => |m| m.checksum(),
-            .getblocks => |m| m.checksum(),
-            .ping => |m| m.checksum(),
-            .pong => |m| m.checksum(),
-            .merkleblock => |m| m.checksum(),
-            .sendcmpct => |m| m.checksum(),
-            .feefilter => |m| m.checksum(),
-            .filterclear => |m| m.checksum(),
-            .filteradd => |m| m.checksum(),
-        };
-    }
-
-    pub fn hintSerializedLen(self: Message) usize {
-        return switch (self) {
-            .version => |m| m.hintSerializedLen(),
-            .verack => |m| m.hintSerializedLen(),
-            .mempool => |m| m.hintSerializedLen(),
-            .getaddr => |m| m.hintSerializedLen(),
-            .getblocks => |m| m.hintSerializedLen(),
-            .ping => |m| m.hintSerializedLen(),
-            .pong => |m| m.hintSerializedLen(),
-            .merkleblock => |m| m.hintSerializedLen(),
-            .sendcmpct => |m| m.hintSerializedLen(),
-            .feefilter => |m| m.hintSerializedLen(),
-            .filterclear => |m| m.hintSerializedLen(),
-            .filteradd => |m| m.hintSerializedLen(),
->>>>>>> b71e5d87
+            .filteradd => |*m| m.hintSerializedLen(),
         };
     }
 };