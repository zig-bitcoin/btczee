--- conflicted
+++ resolved
@@ -6,11 +6,6 @@
 pub const GetblocksMessage = @import("getblocks.zig").GetblocksMessage;
 pub const PingMessage = @import("ping.zig").PingMessage;
 pub const PongMessage = @import("pong.zig").PongMessage;
-<<<<<<< HEAD
-pub const MerkleBlockMessage = @import("merkleblock.zig").MerkleBlockMessage;
-
-pub const MessageTypes = enum { version, verack, mempool, getaddr, getblocks, ping, pong, merkleblock };
-=======
 pub const FeeFilterMessage = @import("feefilter.zig").FeeFilterMessage;
 
 pub const MessageTypes = enum {
@@ -22,8 +17,8 @@
     ping,
     pong,
     feefilter,
+    merkleblock
 };
->>>>>>> 698dffd8
 
 pub const Message = union(MessageTypes) {
     version: VersionMessage,
@@ -33,11 +28,8 @@
     getblocks: GetblocksMessage,
     ping: PingMessage,
     pong: PongMessage,
-<<<<<<< HEAD
     merkleblock: MerkleBlockMessage,
-=======
     feefilter: FeeFilterMessage,
->>>>>>> 698dffd8
 
     pub fn name(self: Message) *const [12]u8 {
         return switch (self) {
@@ -48,11 +40,8 @@
             .getblocks => |m| @TypeOf(m).name(),
             .ping => |m| @TypeOf(m).name(),
             .pong => |m| @TypeOf(m).name(),
-<<<<<<< HEAD
             .merkleblock => |m| @TypeOf(m).name(),
-=======
             .feefilter => |m| @TypeOf(m).name(),
->>>>>>> 698dffd8
         };
     }
 
@@ -65,11 +54,8 @@
             .getblocks => |m| m.deinit(allocator),
             .ping => {},
             .pong => {},
-<<<<<<< HEAD
             .merkleblock => |m| m.deinit(allocator),
-=======
             .feefilter => {},
->>>>>>> 698dffd8
         }
     }
     pub fn checksum(self: Message) [4]u8 {
@@ -81,11 +67,8 @@
             .getblocks => |m| m.checksum(),
             .ping => |m| m.checksum(),
             .pong => |m| m.checksum(),
-<<<<<<< HEAD
             .merkleblock => |m| m.checksum(),
-=======
             .feefilter => |m| m.checksum(),
->>>>>>> 698dffd8
         };
     }
 
@@ -98,11 +81,8 @@
             .getblocks => |m| m.hintSerializedLen(),
             .ping => |m| m.hintSerializedLen(),
             .pong => |m| m.hintSerializedLen(),
-<<<<<<< HEAD
             .merkleblock => |m| m.hintSerializedLen(),
-=======
             .feefilter => |m| m.hintSerializedLen(),
->>>>>>> 698dffd8
         };
     }
 };