//! The logic to read/write bitcoin messages from/to any Zig Reader/Writer.
//!
//! Bitcoin messages are always prefixed by the following header:
//! * network_id: [4]u8
//! * command: [12]u8
//! * payload_len: u32
//! * checksum: [4]u8
//!
//! `command` tells how to read the payload.
//! Error detection is done by checking received messages against their `payload_len` and `checksum`.

const std = @import("std");
const protocol = @import("../protocol/lib.zig");

const Stream = std.net.Stream;
const io = std.io;
const Sha256 = std.crypto.hash.sha2.Sha256;
const MAX_SIZE: usize = 0x02000000; // 32 MB

pub const Error = error{
    MessageTooLarge,
};

/// Return the checksum of a slice
///
/// Use it on serialized messages to compute the header's value
fn computePayloadChecksum(payload: []u8) [4]u8 {
    var digest: [32]u8 = undefined;
    Sha256.hash(payload, &digest, .{});
    Sha256.hash(&digest, &digest, .{});

    return digest[0..4].*;
}

/// Send a message through the wire.
///
/// Prefix it with the appropriate header.
pub fn sendMessage(allocator: std.mem.Allocator, w: anytype, protocol_version: i32, network_id: [4]u8, message: anytype) !void {
    comptime {
        if (!std.meta.hasFn(@TypeOf(w), "writeAll")) @compileError("Expects r to have fn 'readAll'.");
        if (!std.meta.hasFn(@TypeOf(message), "name")) @compileError("Expects message to have fn 'name'.");
        if (!std.meta.hasFn(@TypeOf(message), "serialize")) @compileError("Expects message to have fn 'serialize'.");
    }

    // Not used right now.
    // As we add more messages, we will need to create multiple dedicated
    // methods like this one to handle different messages in different
    // way depending on the version of the protocol used
    _ = protocol_version;

    const command = comptime @TypeOf(message).name();

    const payload: []u8 = try message.serialize(allocator);
    defer allocator.free(payload);
    const checksum = computePayloadChecksum(payload);

    const payload_len: u32 = @intCast(payload.len);

    // Calculate total message size
    const precomputed_total_size = 24; // network (4 bytes) + command (12 bytes) + payload size (4 bytes) + checksum (4 bytes)
    const total_message_size = precomputed_total_size + payload_len;

    if (total_message_size > MAX_SIZE) {
        return Error.MessageTooLarge;
    }

    try w.writeAll(&network_id);
    try w.writeAll(command);
    try w.writeAll(std.mem.asBytes(&payload_len));
    try w.writeAll(std.mem.asBytes(&checksum));
    try w.writeAll(payload);
}

pub const ReceiveMessageError = error{ UnknownMessage, InvaliPayloadLen, InvalidChecksum, InvalidHandshake };

/// Read a message from the wire.
///
/// Will fail if the header content does not match the payload.
pub fn receiveMessage(allocator: std.mem.Allocator, r: anytype) !protocol.messages.Message {
    comptime {
        if (!std.meta.hasFn(@TypeOf(r), "readBytesNoEof")) @compileError("Expects r to have fn 'readBytesNoEof'.");
    }

    // Read header
    _ = try r.readBytesNoEof(4); // Network id
    const command = try r.readBytesNoEof(12);
    const payload_len = try r.readInt(u32, .little);
    const checksum = try r.readBytesNoEof(4);

    // Read payload
    var message: protocol.messages.Message = if (std.mem.eql(u8, &command, protocol.messages.VersionMessage.name()))
        protocol.messages.Message{ .Version = try protocol.messages.VersionMessage.deserializeReader(allocator, r) }
    else if (std.mem.eql(u8, &command, protocol.messages.VerackMessage.name()))
        protocol.messages.Message{ .Verack = try protocol.messages.VerackMessage.deserializeReader(allocator, r) }
    else if (std.mem.eql(u8, &command, protocol.messages.MempoolMessage.name()))
        protocol.messages.Message{ .Mempool = try protocol.messages.MempoolMessage.deserializeReader(allocator, r) }
    else if (std.mem.eql(u8, &command, protocol.messages.GetaddrMessage.name()))
        protocol.messages.Message{ .Getaddr = try protocol.messages.GetaddrMessage.deserializeReader(allocator, r) }
<<<<<<< HEAD
    else if (std.mem.eql(u8, &command, protocol.messages.BlockMessage.name()))
        protocol.messages.Message{ .Block = try protocol.messages.BlockMessage.deserializeReader(allocator, r) }
=======
    else if (std.mem.eql(u8, &command, protocol.messages.GetblocksMessage.name()))
        protocol.messages.Message{ .Getblocks = try protocol.messages.GetblocksMessage.deserializeReader(allocator, r) }
    else if (std.mem.eql(u8, &command, protocol.messages.PingMessage.name()))
        protocol.messages.Message{ .Ping = try protocol.messages.PingMessage.deserializeReader(allocator, r) }
>>>>>>> 4d9a459c
    else
        return error.UnknownMessage;
    errdefer message.deinit(allocator);

    if (!std.mem.eql(u8, &message.checksum(), &checksum)) {
        return error.InvalidChecksum;
    }
    if (message.hintSerializedLen() != payload_len) {
        return error.InvaliPayloadLen;
    }

    return message;
}

// TESTS

test "ok_send_version_message" {
    const Config = @import("../../config/config.zig").Config;
    const ArrayList = std.ArrayList;
    const test_allocator = std.testing.allocator;
    const VersionMessage = protocol.messages.VersionMessage;
    const ServiceFlags = protocol.ServiceFlags;

    var list: std.ArrayListAligned(u8, null) = ArrayList(u8).init(test_allocator);
    defer list.deinit();

    const user_agent = [_]u8{0} ** 2023;
    const message = VersionMessage{
        .version = 42,
        .services = ServiceFlags.NODE_NETWORK,
        .timestamp = 43,
        .recv_services = ServiceFlags.NODE_WITNESS,
        .trans_services = ServiceFlags.NODE_BLOOM,
        .recv_ip = [_]u8{13} ** 16,
        .trans_ip = [_]u8{12} ** 16,
        .recv_port = 33,
        .trans_port = 22,
        .nonce = 31,
        .user_agent = &user_agent,
        .start_height = 1000,
        .relay = false,
    };

    const writer = list.writer();
    try sendMessage(test_allocator, writer, Config.PROTOCOL_VERSION, Config.BitcoinNetworkId.MAINNET, message);
    var fbs: std.io.FixedBufferStream([]u8) = std.io.fixedBufferStream(list.items);
    const reader = fbs.reader();

    var received_message = try receiveMessage(test_allocator, reader);
    defer received_message.deinit(test_allocator);

    switch (received_message) {
        .Version => |rm| try std.testing.expect(message.eql(&rm)),
        else => unreachable,
    }
}

test "ok_send_verack_message" {
    const Config = @import("../../config/config.zig").Config;
    const ArrayList = std.ArrayList;
    const test_allocator = std.testing.allocator;
    const VerackMessage = protocol.messages.VerackMessage;

    var list: std.ArrayListAligned(u8, null) = ArrayList(u8).init(test_allocator);
    defer list.deinit();

    const message = VerackMessage{};

    const writer = list.writer();
    try sendMessage(test_allocator, writer, Config.PROTOCOL_VERSION, Config.BitcoinNetworkId.MAINNET, message);
    var fbs: std.io.FixedBufferStream([]u8) = std.io.fixedBufferStream(list.items);
    const reader = fbs.reader();

    var received_message = try receiveMessage(test_allocator, reader);
    defer received_message.deinit(test_allocator);

<<<<<<< HEAD
    try std.testing.expect(received_message == .Verack);
=======
    switch (received_message) {
        .Verack => {},
        else => unreachable,
    }
>>>>>>> 4d9a459c
}

test "ok_send_mempool_message" {
    const Config = @import("../../config/config.zig").Config;
    const ArrayList = std.ArrayList;
    const test_allocator = std.testing.allocator;
    const MempoolMessage = protocol.messages.MempoolMessage;

    var list: std.ArrayListAligned(u8, null) = ArrayList(u8).init(test_allocator);
    defer list.deinit();

    const message = MempoolMessage{};

    const writer = list.writer();
    try sendMessage(test_allocator, writer, Config.PROTOCOL_VERSION, Config.BitcoinNetworkId.MAINNET, message);
    var fbs: std.io.FixedBufferStream([]u8) = std.io.fixedBufferStream(list.items);
    const reader = fbs.reader();

    var received_message = try receiveMessage(test_allocator, reader);
    defer received_message.deinit(test_allocator);

<<<<<<< HEAD
    try std.testing.expect(received_message == .Mempool);
=======
    switch (received_message) {
        .Mempool => {},
        else => unreachable,
    }
>>>>>>> 4d9a459c
}


test "ok_send_getblocks_message" {
    const Config = @import("../../config/config.zig").Config;

    const ArrayList = std.ArrayList;
    const test_allocator = std.testing.allocator;
    const GetblocksMessage = protocol.messages.GetblocksMessage;

    var list: std.ArrayListAligned(u8, null) = ArrayList(u8).init(test_allocator);
    defer list.deinit();

    const message = GetblocksMessage{
        .version = 42,
        .header_hashes = try test_allocator.alloc([32]u8, 2),
        .stop_hash = [_]u8{0} ** 32,
    };

    defer test_allocator.free(message.header_hashes);

    // Fill in the header_hashes
    for (message.header_hashes) |*hash| {
        for (hash) |*byte| {
            byte.* = 0xab;
        }
    }

    const writer = list.writer();
    try sendMessage(test_allocator, writer, Config.PROTOCOL_VERSION, Config.BitcoinNetworkId.MAINNET, message);
    var fbs: std.io.FixedBufferStream([]u8) = std.io.fixedBufferStream(list.items);
    const reader = fbs.reader();

    const received_message = try receiveMessage(test_allocator, reader);
    defer received_message.deinit(test_allocator);

    switch (received_message) {
        .Getblocks => |rm| try std.testing.expect(message.eql(&rm)),
        else => unreachable,
    }
}

test "ok_send_ping_message" {
    const Config = @import("../../config/config.zig").Config;
    const ArrayList = std.ArrayList;
    const test_allocator = std.testing.allocator;
    const PingMessage = protocol.messages.PingMessage;

    var list: std.ArrayListAligned(u8, null) = ArrayList(u8).init(test_allocator);
    defer list.deinit();

    const message = PingMessage.new(21000000);

    const writer = list.writer();
    try sendMessage(test_allocator, writer, Config.PROTOCOL_VERSION, Config.BitcoinNetworkId.MAINNET, message);
    var fbs: std.io.FixedBufferStream([]u8) = std.io.fixedBufferStream(list.items);
    const reader = fbs.reader();

    const received_message = try receiveMessage(test_allocator, reader);
    defer received_message.deinit(test_allocator);

    switch (received_message) {
        .Ping => |ping_message| try std.testing.expectEqual(message.nonce, ping_message.nonce),
        else => unreachable,
    }
}


test "ko_receive_invalid_payload_length" {
    const Config = @import("../../config/config.zig").Config;
    const ArrayList = std.ArrayList;
    const test_allocator = std.testing.allocator;
    const VersionMessage = protocol.messages.VersionMessage;
    const ServiceFlags = protocol.ServiceFlags;

    var list: std.ArrayListAligned(u8, null) = ArrayList(u8).init(test_allocator);
    defer list.deinit();

    const user_agent = [_]u8{0} ** 2;
    const message = VersionMessage{
        .version = 42,
        .services = ServiceFlags.NODE_NETWORK,
        .timestamp = 43,
        .recv_services = ServiceFlags.NODE_WITNESS,
        .trans_services = ServiceFlags.NODE_BLOOM,
        .recv_ip = [_]u8{13} ** 16,
        .trans_ip = [_]u8{12} ** 16,
        .recv_port = 33,
        .trans_port = 22,
        .nonce = 31,
        .user_agent = &user_agent,
        .start_height = 1000,
        .relay = false,
    };

    const writer = list.writer();
    try sendMessage(test_allocator, writer, Config.PROTOCOL_VERSION, Config.BitcoinNetworkId.MAINNET, message);

    // Corrupt header payload length
    @memset(list.items[16..20], 42);

    var fbs: std.io.FixedBufferStream([]u8) = std.io.fixedBufferStream(list.items);
    const reader = fbs.reader();

    try std.testing.expectError(error.InvaliPayloadLen, receiveMessage(test_allocator, reader));
}

test "ko_receive_invalid_checksum" {
    const Config = @import("../../config/config.zig").Config;
    const ArrayList = std.ArrayList;
    const test_allocator = std.testing.allocator;
    const VersionMessage = protocol.messages.VersionMessage;
    const ServiceFlags = protocol.ServiceFlags;

    var list: std.ArrayListAligned(u8, null) = ArrayList(u8).init(test_allocator);
    defer list.deinit();

    const user_agent = [_]u8{0} ** 2;
    const message = VersionMessage{
        .version = 42,
        .services = ServiceFlags.NODE_NETWORK,
        .timestamp = 43,
        .recv_services = ServiceFlags.NODE_WITNESS,
        .trans_services = ServiceFlags.NODE_BLOOM,
        .recv_ip = [_]u8{13} ** 16,
        .trans_ip = [_]u8{12} ** 16,
        .recv_port = 33,
        .trans_port = 22,
        .nonce = 31,
        .user_agent = &user_agent,
        .start_height = 1000,
        .relay = false,
    };

    const writer = list.writer();
    try sendMessage(test_allocator, writer, Config.PROTOCOL_VERSION, Config.BitcoinNetworkId.MAINNET, message);

    // Corrupt header checksum
    @memset(list.items[20..24], 42);

    var fbs: std.io.FixedBufferStream([]u8) = std.io.fixedBufferStream(list.items);
    const reader = fbs.reader();

    try std.testing.expectError(error.InvalidChecksum, receiveMessage(test_allocator, reader));
}

test "ko_receive_invalid_command" {
    const Config = @import("../../config/config.zig").Config;
    const ArrayList = std.ArrayList;
    const test_allocator = std.testing.allocator;
    const VersionMessage = protocol.messages.VersionMessage;
    const ServiceFlags = protocol.ServiceFlags;

    var list: std.ArrayListAligned(u8, null) = ArrayList(u8).init(test_allocator);
    defer list.deinit();

    const user_agent = [_]u8{0} ** 2;
    const message = VersionMessage{
        .version = 42,
        .services = ServiceFlags.NODE_NETWORK,
        .timestamp = 43,
        .recv_services = ServiceFlags.NODE_WITNESS,
        .trans_services = ServiceFlags.NODE_BLOOM,
        .recv_ip = [_]u8{13} ** 16,
        .trans_ip = [_]u8{12} ** 16,
        .recv_port = 33,
        .trans_port = 22,
        .nonce = 31,
        .user_agent = &user_agent,
        .start_height = 1000,
        .relay = false,
    };

    const writer = list.writer();
    try sendMessage(test_allocator, writer, Config.PROTOCOL_VERSION, Config.BitcoinNetworkId.MAINNET, message);

    // Corrupt header command
    @memcpy(list.items[4..16], "whoissatoshi");

    var fbs: std.io.FixedBufferStream([]u8) = std.io.fixedBufferStream(list.items);
    const reader = fbs.reader();

    try std.testing.expectError(error.UnknownMessage, receiveMessage(test_allocator, reader));
}<|MERGE_RESOLUTION|>--- conflicted
+++ resolved
@@ -96,15 +96,12 @@
         protocol.messages.Message{ .Mempool = try protocol.messages.MempoolMessage.deserializeReader(allocator, r) }
     else if (std.mem.eql(u8, &command, protocol.messages.GetaddrMessage.name()))
         protocol.messages.Message{ .Getaddr = try protocol.messages.GetaddrMessage.deserializeReader(allocator, r) }
-<<<<<<< HEAD
     else if (std.mem.eql(u8, &command, protocol.messages.BlockMessage.name()))
         protocol.messages.Message{ .Block = try protocol.messages.BlockMessage.deserializeReader(allocator, r) }
-=======
     else if (std.mem.eql(u8, &command, protocol.messages.GetblocksMessage.name()))
         protocol.messages.Message{ .Getblocks = try protocol.messages.GetblocksMessage.deserializeReader(allocator, r) }
     else if (std.mem.eql(u8, &command, protocol.messages.PingMessage.name()))
         protocol.messages.Message{ .Ping = try protocol.messages.PingMessage.deserializeReader(allocator, r) }
->>>>>>> 4d9a459c
     else
         return error.UnknownMessage;
     errdefer message.deinit(allocator);
@@ -181,14 +178,10 @@
     var received_message = try receiveMessage(test_allocator, reader);
     defer received_message.deinit(test_allocator);
 
-<<<<<<< HEAD
-    try std.testing.expect(received_message == .Verack);
-=======
     switch (received_message) {
         .Verack => {},
         else => unreachable,
     }
->>>>>>> 4d9a459c
 }
 
 test "ok_send_mempool_message" {
@@ -210,14 +203,10 @@
     var received_message = try receiveMessage(test_allocator, reader);
     defer received_message.deinit(test_allocator);
 
-<<<<<<< HEAD
-    try std.testing.expect(received_message == .Mempool);
-=======
     switch (received_message) {
         .Mempool => {},
         else => unreachable,
     }
->>>>>>> 4d9a459c
 }
 
 
