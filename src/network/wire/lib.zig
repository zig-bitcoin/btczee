--- conflicted
+++ resolved
@@ -123,15 +123,12 @@
         protocol.messages.Message{ .ping = try protocol.messages.PingMessage.deserializeReader(allocator, r) }
     else if (std.mem.eql(u8, &command, protocol.messages.PongMessage.name()))
         protocol.messages.Message{ .pong = try protocol.messages.PongMessage.deserializeReader(allocator, r) }
-<<<<<<< HEAD
     else if (std.mem.eql(u8, &command, protocol.messages.MerkleBlockMessage.name()))
         protocol.messages.Message{ .merkleblock = try protocol.messages.MerkleBlockMessage.deserializeReader(allocator, r) }
-=======
     else if (std.mem.eql(u8, &command, protocol.messages.SendCmpctMessage.name()))
         protocol.messages.Message{ .sendcmpct = try protocol.messages.SendCmpctMessage.deserializeReader(allocator, r) }
     else if (std.mem.eql(u8, &command, protocol.messages.FilterClearMessage.name()))
         protocol.messages.Message{ .filterclear = try protocol.messages.FilterClearMessage.deserializeReader(allocator, r) }
->>>>>>> e169cc93
     else {
         try r.skipBytes(payload_len, .{}); // Purge the wire
         return error.UnknownMessage;
