--- conflicted
+++ resolved
@@ -131,15 +131,12 @@
         protocol.messages.Message{ .filterclear = try protocol.messages.FilterClearMessage.deserializeReader(allocator, r) }
     else if (std.mem.eql(u8, &command, protocol.messages.FilterAddMessage.name()))
         protocol.messages.Message{ .filteradd = try protocol.messages.FilterAddMessage.deserializeReader(allocator, r) }
-<<<<<<< HEAD
-    else if (std.mem.eql(u8, &command, protocol.messages.FilterLoadMessage.name()))
-        protocol.messages.Message{ .filterload = try protocol.messages.FilterLoadMessage.deserializeReader(allocator, r) }
-=======
     else if (std.mem.eql(u8, &command, protocol.messages.NotFoundMessage.name()))
         protocol.messages.Message{ .notfound = try protocol.messages.NotFoundMessage.deserializeReader(allocator, r) }
     else if (std.mem.eql(u8, &command, protocol.messages.FeeFilterMessage.name()))
         protocol.messages.Message{ .feefilter = try protocol.messages.FeeFilterMessage.deserializeReader(allocator, r) }
->>>>>>> 81d2c5d3
+    else if (std.mem.eql(u8, &command, protocol.messages.FilterLoadMessage.name()))
+        protocol.messages.Message{ .filterload = try protocol.messages.FilterLoadMessage.deserializeReader(allocator, r) }
     else {
         try r.skipBytes(payload_len, .{}); // Purge the wire
         return error.UnknownMessage;
