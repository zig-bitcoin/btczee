//! The logic to read/write bitcoin messages from/to any Zig Reader/Writer.
//!
//! Bitcoin messages are always prefixed by the following header:
//! * network_id: [4]u8
//! * command: [12]u8
//! * payload_len: u32
//! * checksum: [4]u8
//!
//! `command` tells how to read the payload.
//! Error detection is done by checking received messages against their `payload_len` and `checksum`.

const std = @import("std");
const protocol = @import("../protocol/lib.zig");

const Sha256 = std.crypto.hash.sha2.Sha256;

pub const Error = error{
    MessageTooLarge,
};

/// Return the checksum of a slice
///
/// Use it on serialized messages to compute the header's value
fn computePayloadChecksum(payload: []u8) [4]u8 {
    var digest: [32]u8 = undefined;
    Sha256.hash(payload, &digest, .{});
    Sha256.hash(&digest, &digest, .{});

    return digest[0..4].*;
}

fn validateMessageSize(payload_len: usize) !void {
    const MAX_SIZE: usize = 0x02000000; // 32 MB
    const precomputed_total_size = 24; // network (4 bytes) + command (12 bytes) + payload size (4 bytes) + checksum (4 bytes)
    const total_message_size = precomputed_total_size + payload_len;

    if (total_message_size > MAX_SIZE) {
        return error.InvalidPayloadLen;
    }
}

/// Send a message through the wire.
///
/// Prefix it with the appropriate header.
pub fn sendMessage(allocator: std.mem.Allocator, w: anytype, protocol_version: i32, network_id: [4]u8, message: anytype) !void {
    comptime {
        if (!std.meta.hasFn(@TypeOf(w), "writeAll")) @compileError("Expects r to have fn 'readAll'.");
        if (!std.meta.hasFn(@TypeOf(message), "name")) @compileError("Expects message to have fn 'name'.");
        if (!std.meta.hasFn(@TypeOf(message), "serialize")) @compileError("Expects message to have fn 'serialize'.");
    }

    // Not used right now.
    // As we add more messages, we will need to create multiple dedicated
    // methods like this one to handle different messages in different
    // way depending on the version of the protocol used
    _ = protocol_version;

    const command = comptime @TypeOf(message).name();

    const payload: []u8 = try message.serialize(allocator);
    defer allocator.free(payload);
    const checksum = computePayloadChecksum(payload);

    const payload_len: u32 = @intCast(payload.len);

    try validateMessageSize(payload_len);

    try w.writeAll(&network_id);
    try w.writeAll(command);
    try w.writeAll(std.mem.asBytes(&payload_len));
    try w.writeAll(std.mem.asBytes(&checksum));
    try w.writeAll(payload);
}

pub const ReceiveMessageError = error{ UnknownMessage, InvalidPayloadLen, InvalidChecksum, InvalidHandshake, InvalidNetwork };

/// Read a message from the wire.
///
/// Will fail if the header content does not match the payload.
pub fn receiveMessage(
    allocator: std.mem.Allocator,
    r: anytype,
    our_network: [4]u8,
) !?protocol.messages.Message {
    comptime {
        if (!std.meta.hasFn(@TypeOf(r), "readBytesNoEof")) @compileError("Expects r to have fn 'readBytesNoEof'.");
        if (!std.meta.hasFn(@TypeOf(r), "readByte")) @compileError("Expects r to have fn 'readByte'.");
        if (!std.meta.hasFn(@TypeOf(r), "readNoEof")) @compileError("Expects r to have fn 'readNoEof'.");
    }

    // Read header
    var network_id: [4]u8 = undefined;

    network_id[0] = r.readByte() catch |e| switch (e) {
        error.EndOfStream => return null,
        else => return e,
    };
    try r.readNoEof(network_id[1..]);

    if (!std.mem.eql(u8, &network_id, &our_network)) {
        return error.InvalidNetwork;
    }

    const command = try r.readBytesNoEof(12);
    const payload_len = try r.readInt(u32, .little);
    const checksum = try r.readBytesNoEof(4);

    try validateMessageSize(payload_len);

    // Read payload
<<<<<<< HEAD
    var message: protocol.messages.Message = if (std.mem.eql(u8, &command, protocol.messages.VersionMessage.name()))
        protocol.messages.Message{ .Version = try protocol.messages.VersionMessage.deserializeReader(allocator, r) }
=======
    const message: protocol.messages.Message = if (std.mem.eql(u8, &command, protocol.messages.VersionMessage.name()))
        protocol.messages.Message{ .version = try protocol.messages.VersionMessage.deserializeReader(allocator, r) }
>>>>>>> e169cc93
    else if (std.mem.eql(u8, &command, protocol.messages.VerackMessage.name()))
        protocol.messages.Message{ .verack = try protocol.messages.VerackMessage.deserializeReader(allocator, r) }
    else if (std.mem.eql(u8, &command, protocol.messages.MempoolMessage.name()))
        protocol.messages.Message{ .mempool = try protocol.messages.MempoolMessage.deserializeReader(allocator, r) }
    else if (std.mem.eql(u8, &command, protocol.messages.GetaddrMessage.name()))
<<<<<<< HEAD
        protocol.messages.Message{ .Getaddr = try protocol.messages.GetaddrMessage.deserializeReader(allocator, r) }
    else if (std.mem.eql(u8, &command, protocol.messages.BlockMessage.name()))
        protocol.messages.Message{ .Block = try protocol.messages.BlockMessage.deserializeReader(allocator, r) }
=======
        protocol.messages.Message{ .getaddr = try protocol.messages.GetaddrMessage.deserializeReader(allocator, r) }
>>>>>>> e169cc93
    else if (std.mem.eql(u8, &command, protocol.messages.GetblocksMessage.name()))
        protocol.messages.Message{ .getblocks = try protocol.messages.GetblocksMessage.deserializeReader(allocator, r) }
    else if (std.mem.eql(u8, &command, protocol.messages.PingMessage.name()))
        protocol.messages.Message{ .ping = try protocol.messages.PingMessage.deserializeReader(allocator, r) }
    else if (std.mem.eql(u8, &command, protocol.messages.PongMessage.name()))
        protocol.messages.Message{ .pong = try protocol.messages.PongMessage.deserializeReader(allocator, r) }
    else if (std.mem.eql(u8, &command, protocol.messages.SendCmpctMessage.name()))
        protocol.messages.Message{ .sendcmpct = try protocol.messages.SendCmpctMessage.deserializeReader(allocator, r) }
    else if (std.mem.eql(u8, &command, protocol.messages.FilterClearMessage.name()))
        protocol.messages.Message{ .filterclear = try protocol.messages.FilterClearMessage.deserializeReader(allocator, r) }
    else {
        try r.skipBytes(payload_len, .{}); // Purge the wire
        return error.UnknownMessage;
    };
    errdefer message.deinit(allocator);

    if (!std.mem.eql(u8, &message.checksum(), &checksum)) {
        return error.InvalidChecksum;
    }
    if (message.hintSerializedLen() != payload_len) {
        return error.InvalidPayloadLen;
    }

    return message;
}

// TESTS

fn write_and_read_message(allocator: std.mem.Allocator, list: *std.ArrayList(u8), network_id: [4]u8, protocol_version: i32, message: anytype) !?protocol.messages.Message {
    const writer = list.writer();
    try sendMessage(allocator, writer, protocol_version, network_id, message);
    var fbs: std.io.FixedBufferStream([]u8) = std.io.fixedBufferStream(list.items);
    const reader = fbs.reader();

    return receiveMessage(allocator, reader, network_id);
}

test "ok_send_version_message" {
    const Config = @import("../../config/config.zig").Config;
    const ArrayList = std.ArrayList;
    const test_allocator = std.testing.allocator;
    const VersionMessage = protocol.messages.VersionMessage;
    const ServiceFlags = protocol.ServiceFlags;

    var list: std.ArrayListAligned(u8, null) = ArrayList(u8).init(test_allocator);
    defer list.deinit();

    const user_agent = [_]u8{0} ** 2023;
    const message = VersionMessage{
        .version = 42,
        .services = ServiceFlags.NODE_NETWORK,
        .timestamp = 43,
        .recv_services = ServiceFlags.NODE_WITNESS,
        .trans_services = ServiceFlags.NODE_BLOOM,
        .recv_ip = [_]u8{13} ** 16,
        .trans_ip = [_]u8{12} ** 16,
        .recv_port = 33,
        .trans_port = 22,
        .nonce = 31,
        .user_agent = &user_agent,
        .start_height = 1000,
        .relay = false,
    };
<<<<<<< HEAD

    const writer = list.writer();
    try sendMessage(test_allocator, writer, Config.PROTOCOL_VERSION, Config.BitcoinNetworkId.MAINNET, message);
    var fbs: std.io.FixedBufferStream([]u8) = std.io.fixedBufferStream(list.items);
    const reader = fbs.reader();

    var received_message = try receiveMessage(test_allocator, reader);
=======
    const received_message = try write_and_read_message(
        test_allocator,
        &list,
        Config.BitcoinNetworkId.MAINNET,
        Config.PROTOCOL_VERSION,
        message,
    ) orelse unreachable;
>>>>>>> e169cc93
    defer received_message.deinit(test_allocator);

    switch (received_message) {
        .version => |rm| try std.testing.expect(message.eql(&rm)),
        else => unreachable,
    }
}

test "ok_send_verack_message" {
    const Config = @import("../../config/config.zig").Config;
    const ArrayList = std.ArrayList;
    const test_allocator = std.testing.allocator;
    const VerackMessage = protocol.messages.VerackMessage;

    var list: std.ArrayListAligned(u8, null) = ArrayList(u8).init(test_allocator);
    defer list.deinit();

    const message = VerackMessage{};

<<<<<<< HEAD
    const writer = list.writer();
    try sendMessage(test_allocator, writer, Config.PROTOCOL_VERSION, Config.BitcoinNetworkId.MAINNET, message);
    var fbs: std.io.FixedBufferStream([]u8) = std.io.fixedBufferStream(list.items);
    const reader = fbs.reader();

    var received_message = try receiveMessage(test_allocator, reader);
=======
    const received_message = try write_and_read_message(
        test_allocator,
        &list,
        Config.BitcoinNetworkId.MAINNET,
        Config.PROTOCOL_VERSION,
        message,
    ) orelse unreachable;
>>>>>>> e169cc93
    defer received_message.deinit(test_allocator);

    switch (received_message) {
        .verack => {},
        else => unreachable,
    }
}

test "ok_send_mempool_message" {
    const Config = @import("../../config/config.zig").Config;
    const ArrayList = std.ArrayList;
    const test_allocator = std.testing.allocator;
    const MempoolMessage = protocol.messages.MempoolMessage;

    var list: std.ArrayListAligned(u8, null) = ArrayList(u8).init(test_allocator);
    defer list.deinit();

    const message = MempoolMessage{};

<<<<<<< HEAD
    const writer = list.writer();
    try sendMessage(test_allocator, writer, Config.PROTOCOL_VERSION, Config.BitcoinNetworkId.MAINNET, message);
    var fbs: std.io.FixedBufferStream([]u8) = std.io.fixedBufferStream(list.items);
    const reader = fbs.reader();

    var received_message = try receiveMessage(test_allocator, reader);
=======
    const received_message = try write_and_read_message(
        test_allocator,
        &list,
        Config.BitcoinNetworkId.MAINNET,
        Config.PROTOCOL_VERSION,
        message,
    ) orelse unreachable;
>>>>>>> e169cc93
    defer received_message.deinit(test_allocator);

    switch (received_message) {
        .mempool => {},
        else => unreachable,
    }
}

test "ok_send_getblocks_message" {
    const Config = @import("../../config/config.zig").Config;

    const ArrayList = std.ArrayList;
    const test_allocator = std.testing.allocator;
    const GetblocksMessage = protocol.messages.GetblocksMessage;

    var list: std.ArrayListAligned(u8, null) = ArrayList(u8).init(test_allocator);
    defer list.deinit();

    const message = GetblocksMessage{
        .version = 42,
        .header_hashes = try test_allocator.alloc([32]u8, 2),
        .stop_hash = [_]u8{0} ** 32,
    };

    defer test_allocator.free(message.header_hashes);

    // Fill in the header_hashes
    for (message.header_hashes) |*hash| {
        for (hash) |*byte| {
            byte.* = 0xab;
        }
    }

<<<<<<< HEAD
    const writer = list.writer();
    try sendMessage(test_allocator, writer, Config.PROTOCOL_VERSION, Config.BitcoinNetworkId.MAINNET, message);
    var fbs: std.io.FixedBufferStream([]u8) = std.io.fixedBufferStream(list.items);
    const reader = fbs.reader();

    var received_message = try receiveMessage(test_allocator, reader);
=======
    const received_message = try write_and_read_message(
        test_allocator,
        &list,
        Config.BitcoinNetworkId.MAINNET,
        Config.PROTOCOL_VERSION,
        message,
    ) orelse unreachable;
>>>>>>> e169cc93
    defer received_message.deinit(test_allocator);

    switch (received_message) {
        .getblocks => |rm| try std.testing.expect(message.eql(&rm)),
        else => unreachable,
    }
}

test "ok_send_ping_message" {
    const Config = @import("../../config/config.zig").Config;
    const ArrayList = std.ArrayList;
    const test_allocator = std.testing.allocator;
    const PingMessage = protocol.messages.PingMessage;

    var list: std.ArrayListAligned(u8, null) = ArrayList(u8).init(test_allocator);
    defer list.deinit();

    const message = PingMessage.new(21000000);

<<<<<<< HEAD
    const writer = list.writer();
    try sendMessage(test_allocator, writer, Config.PROTOCOL_VERSION, Config.BitcoinNetworkId.MAINNET, message);
    var fbs: std.io.FixedBufferStream([]u8) = std.io.fixedBufferStream(list.items);
    const reader = fbs.reader();

    var received_message = try receiveMessage(test_allocator, reader);
=======
    const received_message = try write_and_read_message(
        test_allocator,
        &list,
        Config.BitcoinNetworkId.MAINNET,
        Config.PROTOCOL_VERSION,
        message,
    ) orelse unreachable;
>>>>>>> e169cc93
    defer received_message.deinit(test_allocator);

    switch (received_message) {
        .ping => |ping_message| try std.testing.expectEqual(message.nonce, ping_message.nonce),
        else => unreachable,
    }
}

<<<<<<< HEAD
=======
test "ok_send_pong_message" {
    const Config = @import("../../config/config.zig").Config;
    const ArrayList = std.ArrayList;
    const test_allocator = std.testing.allocator;
    const PongMessage = protocol.messages.PongMessage;

    var list: std.ArrayListAligned(u8, null) = ArrayList(u8).init(test_allocator);
    defer list.deinit();

    const message = PongMessage.new(21000000);

    const received_message = try write_and_read_message(
        test_allocator,
        &list,
        Config.BitcoinNetworkId.MAINNET,
        Config.PROTOCOL_VERSION,
        message,
    ) orelse unreachable;
    defer received_message.deinit(test_allocator);

    switch (received_message) {
        .pong => |pong_message| try std.testing.expectEqual(message.nonce, pong_message.nonce),
        else => unreachable,
    }
}

>>>>>>> e169cc93
test "ko_receive_invalid_payload_length" {
    const Config = @import("../../config/config.zig").Config;
    const ArrayList = std.ArrayList;
    const test_allocator = std.testing.allocator;
    const VersionMessage = protocol.messages.VersionMessage;
    const ServiceFlags = protocol.ServiceFlags;

    var list: std.ArrayListAligned(u8, null) = ArrayList(u8).init(test_allocator);
    defer list.deinit();

    const user_agent = [_]u8{0} ** 2;
    const message = VersionMessage{
        .version = 42,
        .services = ServiceFlags.NODE_NETWORK,
        .timestamp = 43,
        .recv_services = ServiceFlags.NODE_WITNESS,
        .trans_services = ServiceFlags.NODE_BLOOM,
        .recv_ip = [_]u8{13} ** 16,
        .trans_ip = [_]u8{12} ** 16,
        .recv_port = 33,
        .trans_port = 22,
        .nonce = 31,
        .user_agent = &user_agent,
        .start_height = 1000,
        .relay = false,
    };

    const writer = list.writer();
    const network_id = Config.BitcoinNetworkId.MAINNET;
    try sendMessage(test_allocator, writer, Config.PROTOCOL_VERSION, network_id, message);

    // Corrupt header payload length
    @memset(list.items[16..20], 42);

    var fbs: std.io.FixedBufferStream([]u8) = std.io.fixedBufferStream(list.items);
    const reader = fbs.reader();

    try std.testing.expectError(error.InvalidPayloadLen, receiveMessage(test_allocator, reader, network_id));
}

test "ko_receive_invalid_checksum" {
    const Config = @import("../../config/config.zig").Config;
    const ArrayList = std.ArrayList;
    const test_allocator = std.testing.allocator;
    const VersionMessage = protocol.messages.VersionMessage;
    const ServiceFlags = protocol.ServiceFlags;

    var list: std.ArrayListAligned(u8, null) = ArrayList(u8).init(test_allocator);
    defer list.deinit();

    const user_agent = [_]u8{0} ** 2;
    const message = VersionMessage{
        .version = 42,
        .services = ServiceFlags.NODE_NETWORK,
        .timestamp = 43,
        .recv_services = ServiceFlags.NODE_WITNESS,
        .trans_services = ServiceFlags.NODE_BLOOM,
        .recv_ip = [_]u8{13} ** 16,
        .trans_ip = [_]u8{12} ** 16,
        .recv_port = 33,
        .trans_port = 22,
        .nonce = 31,
        .user_agent = &user_agent,
        .start_height = 1000,
        .relay = false,
    };

    const writer = list.writer();
    const network_id = Config.BitcoinNetworkId.MAINNET;
    try sendMessage(test_allocator, writer, Config.PROTOCOL_VERSION, network_id, message);

    // Corrupt header checksum
    @memset(list.items[20..24], 42);

    var fbs: std.io.FixedBufferStream([]u8) = std.io.fixedBufferStream(list.items);
    const reader = fbs.reader();

    try std.testing.expectError(error.InvalidChecksum, receiveMessage(test_allocator, reader, network_id));
}

test "ko_receive_invalid_command" {
    const Config = @import("../../config/config.zig").Config;
    const ArrayList = std.ArrayList;
    const test_allocator = std.testing.allocator;
    const VersionMessage = protocol.messages.VersionMessage;
    const ServiceFlags = protocol.ServiceFlags;

    var list: std.ArrayListAligned(u8, null) = ArrayList(u8).init(test_allocator);
    defer list.deinit();

    const user_agent = [_]u8{0} ** 2;
    const message = VersionMessage{
        .version = 42,
        .services = ServiceFlags.NODE_NETWORK,
        .timestamp = 43,
        .recv_services = ServiceFlags.NODE_WITNESS,
        .trans_services = ServiceFlags.NODE_BLOOM,
        .recv_ip = [_]u8{13} ** 16,
        .trans_ip = [_]u8{12} ** 16,
        .recv_port = 33,
        .trans_port = 22,
        .nonce = 31,
        .user_agent = &user_agent,
        .start_height = 1000,
        .relay = false,
    };

    const writer = list.writer();
    const network_id = Config.BitcoinNetworkId.MAINNET;
    try sendMessage(test_allocator, writer, Config.PROTOCOL_VERSION, network_id, message);

    // Corrupt header command
    @memcpy(list.items[4..16], "whoissatoshi");

    var fbs: std.io.FixedBufferStream([]u8) = std.io.fixedBufferStream(list.items);
    const reader = fbs.reader();

    try std.testing.expectError(error.UnknownMessage, receiveMessage(test_allocator, reader, network_id));
}

test "ok_send_sendcmpct_message" {
    const Config = @import("../../config/config.zig").Config;
    const ArrayList = std.ArrayList;
    const test_allocator = std.testing.allocator;
    const SendCmpctMessage = protocol.messages.SendCmpctMessage;

    var list: std.ArrayListAligned(u8, null) = ArrayList(u8).init(test_allocator);
    defer list.deinit();

    const message = SendCmpctMessage{
        .announce = true,
        .version = 1,
    };

    const received_message = try write_and_read_message(
        test_allocator,
        &list,
        Config.BitcoinNetworkId.MAINNET,
        Config.PROTOCOL_VERSION,
        message,
    ) orelse unreachable;
    defer received_message.deinit(test_allocator);

    switch (received_message) {
        .sendcmpct => |sendcmpct_message| try std.testing.expect(message.eql(&sendcmpct_message)),
        else => unreachable,
    }
}<|MERGE_RESOLUTION|>--- conflicted
+++ resolved
@@ -108,25 +108,16 @@
     try validateMessageSize(payload_len);
 
     // Read payload
-<<<<<<< HEAD
     var message: protocol.messages.Message = if (std.mem.eql(u8, &command, protocol.messages.VersionMessage.name()))
         protocol.messages.Message{ .Version = try protocol.messages.VersionMessage.deserializeReader(allocator, r) }
-=======
-    const message: protocol.messages.Message = if (std.mem.eql(u8, &command, protocol.messages.VersionMessage.name()))
-        protocol.messages.Message{ .version = try protocol.messages.VersionMessage.deserializeReader(allocator, r) }
->>>>>>> e169cc93
     else if (std.mem.eql(u8, &command, protocol.messages.VerackMessage.name()))
         protocol.messages.Message{ .verack = try protocol.messages.VerackMessage.deserializeReader(allocator, r) }
     else if (std.mem.eql(u8, &command, protocol.messages.MempoolMessage.name()))
         protocol.messages.Message{ .mempool = try protocol.messages.MempoolMessage.deserializeReader(allocator, r) }
     else if (std.mem.eql(u8, &command, protocol.messages.GetaddrMessage.name()))
-<<<<<<< HEAD
-        protocol.messages.Message{ .Getaddr = try protocol.messages.GetaddrMessage.deserializeReader(allocator, r) }
+        protocol.messages.Message{ .getaddr = try protocol.messages.GetaddrMessage.deserializeReader(allocator, r) }
     else if (std.mem.eql(u8, &command, protocol.messages.BlockMessage.name()))
-        protocol.messages.Message{ .Block = try protocol.messages.BlockMessage.deserializeReader(allocator, r) }
-=======
-        protocol.messages.Message{ .getaddr = try protocol.messages.GetaddrMessage.deserializeReader(allocator, r) }
->>>>>>> e169cc93
+        protocol.messages.Message{ .block = try protocol.messages.BlockMessage.deserializeReader(allocator, r) }
     else if (std.mem.eql(u8, &command, protocol.messages.GetblocksMessage.name()))
         protocol.messages.Message{ .getblocks = try protocol.messages.GetblocksMessage.deserializeReader(allocator, r) }
     else if (std.mem.eql(u8, &command, protocol.messages.PingMessage.name()))
@@ -190,23 +181,13 @@
         .start_height = 1000,
         .relay = false,
     };
-<<<<<<< HEAD
-
-    const writer = list.writer();
-    try sendMessage(test_allocator, writer, Config.PROTOCOL_VERSION, Config.BitcoinNetworkId.MAINNET, message);
-    var fbs: std.io.FixedBufferStream([]u8) = std.io.fixedBufferStream(list.items);
-    const reader = fbs.reader();
-
-    var received_message = try receiveMessage(test_allocator, reader);
-=======
-    const received_message = try write_and_read_message(
-        test_allocator,
-        &list,
-        Config.BitcoinNetworkId.MAINNET,
-        Config.PROTOCOL_VERSION,
-        message,
-    ) orelse unreachable;
->>>>>>> e169cc93
+    const received_message = try write_and_read_message(
+        test_allocator,
+        &list,
+        Config.BitcoinNetworkId.MAINNET,
+        Config.PROTOCOL_VERSION,
+        message,
+    ) orelse unreachable;
     defer received_message.deinit(test_allocator);
 
     switch (received_message) {
@@ -226,22 +207,13 @@
 
     const message = VerackMessage{};
 
-<<<<<<< HEAD
-    const writer = list.writer();
-    try sendMessage(test_allocator, writer, Config.PROTOCOL_VERSION, Config.BitcoinNetworkId.MAINNET, message);
-    var fbs: std.io.FixedBufferStream([]u8) = std.io.fixedBufferStream(list.items);
-    const reader = fbs.reader();
-
-    var received_message = try receiveMessage(test_allocator, reader);
-=======
-    const received_message = try write_and_read_message(
-        test_allocator,
-        &list,
-        Config.BitcoinNetworkId.MAINNET,
-        Config.PROTOCOL_VERSION,
-        message,
-    ) orelse unreachable;
->>>>>>> e169cc93
+    const received_message = try write_and_read_message(
+        test_allocator,
+        &list,
+        Config.BitcoinNetworkId.MAINNET,
+        Config.PROTOCOL_VERSION,
+        message,
+    ) orelse unreachable;
     defer received_message.deinit(test_allocator);
 
     switch (received_message) {
@@ -261,22 +233,13 @@
 
     const message = MempoolMessage{};
 
-<<<<<<< HEAD
-    const writer = list.writer();
-    try sendMessage(test_allocator, writer, Config.PROTOCOL_VERSION, Config.BitcoinNetworkId.MAINNET, message);
-    var fbs: std.io.FixedBufferStream([]u8) = std.io.fixedBufferStream(list.items);
-    const reader = fbs.reader();
-
-    var received_message = try receiveMessage(test_allocator, reader);
-=======
-    const received_message = try write_and_read_message(
-        test_allocator,
-        &list,
-        Config.BitcoinNetworkId.MAINNET,
-        Config.PROTOCOL_VERSION,
-        message,
-    ) orelse unreachable;
->>>>>>> e169cc93
+    const received_message = try write_and_read_message(
+        test_allocator,
+        &list,
+        Config.BitcoinNetworkId.MAINNET,
+        Config.PROTOCOL_VERSION,
+        message,
+    ) orelse unreachable;
     defer received_message.deinit(test_allocator);
 
     switch (received_message) {
@@ -310,22 +273,13 @@
         }
     }
 
-<<<<<<< HEAD
-    const writer = list.writer();
-    try sendMessage(test_allocator, writer, Config.PROTOCOL_VERSION, Config.BitcoinNetworkId.MAINNET, message);
-    var fbs: std.io.FixedBufferStream([]u8) = std.io.fixedBufferStream(list.items);
-    const reader = fbs.reader();
-
-    var received_message = try receiveMessage(test_allocator, reader);
-=======
-    const received_message = try write_and_read_message(
-        test_allocator,
-        &list,
-        Config.BitcoinNetworkId.MAINNET,
-        Config.PROTOCOL_VERSION,
-        message,
-    ) orelse unreachable;
->>>>>>> e169cc93
+    const received_message = try write_and_read_message(
+        test_allocator,
+        &list,
+        Config.BitcoinNetworkId.MAINNET,
+        Config.PROTOCOL_VERSION,
+        message,
+    ) orelse unreachable;
     defer received_message.deinit(test_allocator);
 
     switch (received_message) {
@@ -345,22 +299,13 @@
 
     const message = PingMessage.new(21000000);
 
-<<<<<<< HEAD
-    const writer = list.writer();
-    try sendMessage(test_allocator, writer, Config.PROTOCOL_VERSION, Config.BitcoinNetworkId.MAINNET, message);
-    var fbs: std.io.FixedBufferStream([]u8) = std.io.fixedBufferStream(list.items);
-    const reader = fbs.reader();
-
-    var received_message = try receiveMessage(test_allocator, reader);
-=======
-    const received_message = try write_and_read_message(
-        test_allocator,
-        &list,
-        Config.BitcoinNetworkId.MAINNET,
-        Config.PROTOCOL_VERSION,
-        message,
-    ) orelse unreachable;
->>>>>>> e169cc93
+    const received_message = try write_and_read_message(
+        test_allocator,
+        &list,
+        Config.BitcoinNetworkId.MAINNET,
+        Config.PROTOCOL_VERSION,
+        message,
+    ) orelse unreachable;
     defer received_message.deinit(test_allocator);
 
     switch (received_message) {
@@ -369,8 +314,6 @@
     }
 }
 
-<<<<<<< HEAD
-=======
 test "ok_send_pong_message" {
     const Config = @import("../../config/config.zig").Config;
     const ArrayList = std.ArrayList;
@@ -397,7 +340,6 @@
     }
 }
 
->>>>>>> e169cc93
 test "ko_receive_invalid_payload_length" {
     const Config = @import("../../config/config.zig").Config;
     const ArrayList = std.ArrayList;
