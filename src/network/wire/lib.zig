--- conflicted
+++ resolved
@@ -105,17 +105,7 @@
     const payload_len = try r.readInt(u32, .little);
     const checksum = try r.readBytesNoEof(4);
 
-<<<<<<< HEAD
-    // Calculate total message size
-    const precomputed_total_size = 24; // network (4 bytes) + command (12 bytes) + payload size (4 bytes) + checksum (4 bytes)
-    const total_message_size = precomputed_total_size + payload_len;
-
-    if (total_message_size > MAX_SIZE) {
-        return error.InvaliPayloadLen;
-    }
-=======
     try validateMessageSize(payload_len);
->>>>>>> 74586dfd
 
     // Read payload
     const message: protocol.messages.Message = if (std.mem.eql(u8, &command, protocol.messages.VersionMessage.name()))
