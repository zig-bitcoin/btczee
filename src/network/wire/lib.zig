--- conflicted
+++ resolved
@@ -142,13 +142,10 @@
         protocol.messages.Message{ .sendheaders = try protocol.messages.SendHeadersMessage.deserializeReader(allocator, r) }
     else if (std.mem.eql(u8, &command, protocol.messages.FilterLoadMessage.name()))
         protocol.messages.Message{ .filterload = try protocol.messages.FilterLoadMessage.deserializeReader(allocator, r) }
-<<<<<<< HEAD
     else if (std.mem.eql(u8, &command, protocol.messages.BlockTxnMessage.name()))
         protocol.messages.Message{ .blocktxn = try protocol.messages.BlockTxnMessage.deserializeReader(allocator, r) }
-=======
     else if (std.mem.eql(u8, &command, protocol.messages.CmpctBlockMessage.name()))
         protocol.messages.Message{ .cmpctblock = try protocol.messages.CmpctBlockMessage.deserializeReader(allocator, r) }
->>>>>>> 43843338
     else {
         try r.skipBytes(payload_len, .{}); // Purge the wire
         return error.UnknownMessage;
@@ -586,8 +583,7 @@
         .sendcmpct => |sendcmpct_message| try std.testing.expect(message.eql(&sendcmpct_message)),
         else => unreachable,
     }
-}
-<<<<<<< HEAD
+
 test "ok_send_blocktxn_message" {
     const Config = @import("../../config/config.zig").Config;
     const ArrayList = std.ArrayList;
@@ -619,7 +615,6 @@
         },
         else => unreachable,
     }
-=======
 
 test "ok_send_cmpctblock_message" {
     const Transaction = @import("../../types/transaction.zig");
@@ -689,5 +684,4 @@
     const hint_len = msg.hintSerializedLen();
     try std.testing.expect(hint_len > 0);
     try std.testing.expect(hint_len == serialized.len);
->>>>>>> 43843338
 }