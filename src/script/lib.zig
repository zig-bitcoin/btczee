--- conflicted
+++ resolved
@@ -1,13 +1,9 @@
 pub const engine = @import("engine.zig");
 pub const stack = @import("stack.zig");
 pub const arithmetic = @import("opcodes/arithmetic.zig");
-<<<<<<< HEAD
-pub const cond_stack = @import("cond_stack.zig");
-=======
 const StackError = @import("stack.zig").StackError;
 
 pub const ScriptNum = i64;
->>>>>>> 7c82b476
 
 /// Maximum number of bytes pushable to the stack
 const MAX_SCRIPT_ELEMENT_SIZE = 520;
