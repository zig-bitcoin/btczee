const std = @import("std");
const Allocator = std.mem.Allocator;
const ConditionalStack = @import("cond_stack.zig").ConditionalStack;
const ConditionalStackError = @import("cond_stack.zig").ConditionalStackError;
const Stack = @import("stack.zig").Stack;
const StackError = @import("stack.zig").StackError;
const Script = @import("lib.zig").Script;
const ScriptFlags = @import("lib.zig").ScriptFlags;
const arithmetic = @import("opcodes/arithmetic.zig");
const flow = @import("opcodes/flow.zig");

/// Errors that can occur during script execution
pub const EngineError = error{
    /// Script ended unexpectedly
    ScriptTooShort,
    /// OP_VERIFY failed
    VerifyFailed,
    /// OP_RETURN encountered
    EarlyReturn,
    /// Encountered an unknown opcode
    UnknownOpcode,
<<<<<<< HEAD
    /// Reserved opcode encountered
    ReservedOpcode,
} || StackError || ConditionalStackError;
=======
    /// Encountered a disabled opcode
    DisabledOpcode,
} || StackError;
>>>>>>> 71a78c55

/// Engine is the virtual machine that executes Bitcoin scripts
pub const Engine = struct {
    /// The script being executed
    script: Script,
    /// Main stack for script execution
    stack: Stack,
    /// Alternative stack for some operations
    alt_stack: Stack,
    /// Program counter (current position in the script)
    pc: usize,
    /// Execution flags
    flags: ScriptFlags,
    /// Memory allocator
    allocator: Allocator,
    cond_stack: ConditionalStack,

    /// Initialize a new Engine
    ///
    /// # Arguments
    /// - `allocator`: Memory allocator for managing engine resources
    /// - `script`: The script to be executed
    /// - `flags`: Execution flags
    ///
    /// # Returns
    /// - `Engine`: A new Engine instance
    pub fn init(allocator: Allocator, script: Script, flags: ScriptFlags) Engine {
        return .{
            .script = script,
            .stack = Stack.init(allocator),
            .alt_stack = Stack.init(allocator),
            .pc = 0,
            .flags = flags,
            .allocator = allocator,
            .cond_stack = ConditionalStack.init(allocator),
        };
    }

    /// Deallocate all resources used by the Engine
    pub fn deinit(self: *Engine) void {
        self.stack.deinit();
        self.alt_stack.deinit();
        self.cond_stack.deinit();
    }

    /// Log debug information
    fn log(self: *Engine, comptime format: []const u8, args: anytype) void {
        _ = self;
        std.debug.print(format, args);
    }

    /// Execute the script
    ///
    /// # Returns
    /// - `EngineError`: If an error occurs during execution
    pub fn execute(self: *Engine) EngineError!void {
        self.log("Executing script: {s}\n", .{std.fmt.fmtSliceHexLower(self.script.data)});

        while (self.pc < self.script.len()) {
            const opcode = self.script.data[self.pc];
            self.log("\nPC: {d}, Opcode: 0x{x:0>2}\n", .{ self.pc, opcode });
            self.logStack();

            self.pc += 1;
            try self.executeOpcode(opcode);
        }

        self.log("\nExecution completed\n", .{});
        self.logStack();
    }

    /// Log the current state of the stack
    fn logStack(self: *Engine) void {
        self.log("Stack ({d} items):\n", .{self.stack.len()});
        for (self.stack.items.items) |item| {
            self.log("  {s}\n", .{std.fmt.fmtSliceHexLower(item)});
        }
    }

    /// Execute a single opcode
    ///
    /// # Arguments
    /// - `opcode`: The opcode to execute
    ///
    /// # Returns
    /// - `EngineError`: If an error occurs during execution
    fn executeOpcode(self: *Engine, opcode: u8) !void {
        self.log("Executing opcode: 0x{x:0>2}\n", .{opcode});
        try switch (opcode) {
            0x00 => try self.opFalse(),
            0x01...0x4b => try self.pushData(opcode),
            0x4c => try self.opPushData1(),
            0x4d => try self.opPushData2(),
            0x4e => try self.opPushData4(),
            0x4f => try self.op1Negate(),
            0x50 => try self.opReserved(opcode),
            0x51...0x60 => try self.opN(opcode),
            0x61 => try self.opNop(),
            0x62 => try self.opVer(),
            0x63 => try flow.opIf(self),
            0x64 => try flow.opNotIf(self),
            0x67 => try flow.opElse(self),
            0x68 => try flow.opEndIf(self),
            0x69 => try self.opVerify(),
            0x6a => try self.opReturn(),
            0x6d => try self.op2Drop(),
            0x6e => try self.op2Dup(),
            0x6f => try self.op3Dup(),
            0x73 => self.opIfDup(),
            0x74 => self.opDepth(),
            0x75 => try self.opDrop(),
            0x76 => try self.opDup(),
            0x7e...0x81 => try self.opDisabled(),
            0x83...0x86 => try self.opDisabled(),
            0x8d...0x8e => try self.opDisabled(),
            0x87 => try self.opEqual(),
            0x88 => try self.opEqualVerify(),
            0x8b => try arithmetic.op1Add(self),
            0x8c => try arithmetic.op1Sub(self),
            0x8f => try arithmetic.opNegate(self),
            0x90 => try arithmetic.opAbs(self),
            0x91 => try arithmetic.opNot(self),
            0x92 => try arithmetic.op0NotEqual(self),
            0x93 => try arithmetic.opAdd(self),
            0x94 => try arithmetic.opSub(self),
            0x95...0x99 => try self.opDisabled(),
            0x9a => try arithmetic.opBoolAnd(self),
            0x9b => try arithmetic.opBoolOr(self),
            0x9c => try arithmetic.opNumEqual(self),
            0x9d => try arithmetic.opNumEqualVerify(self),
            0x9e => try arithmetic.opNumNotEqual(self),
            0x9f => try arithmetic.opLessThan(self),
            0xa0 => try arithmetic.opGreaterThan(self),
            0xa1 => try arithmetic.opLessThanOrEqual(self),
            0xa2 => try arithmetic.opGreaterThanOrEqual(self),
            0xa3 => try arithmetic.opMin(self),
            0xa4 => try arithmetic.opMax(self),
            0xa5 => try arithmetic.opWithin(self),
            0xa9 => try self.opHash160(),
            0xac => try self.opCheckSig(),
            else => return error.UnknownOpcode,
        };
    }

    // Opcode implementations

    /// OP_FALSE: Pushes an empty array to the data stack to represent false.
    fn opFalse(self: *Engine) !void {
        const empty_array: []const u8 = &.{};
        try self.stack.pushByteArray(empty_array);
    }

    /// Push data onto the stack
    ///
    /// # Arguments
    /// - `n`: Number of bytes to push
    ///
    /// # Returns
    /// - `EngineError`: If an error occurs during execution
    fn pushData(self: *Engine, n: u8) !void {
        if (self.pc + n > self.script.len()) {
            return error.ScriptTooShort;
        }
        try self.stack.pushByteArray(self.script.data[self.pc .. self.pc + n]);
        self.pc += n;
    }

    /// OP_PUSHDATA1: Push the next byte as N, then push the next N bytes
    ///
    /// # Returns
    /// - `EngineError`: If an error occurs during execution
    fn opPushData1(self: *Engine) !void {
        if (self.pc + 1 > self.script.len()) {
            return error.ScriptTooShort;
        }
        const n = self.script.data[self.pc];
        self.pc += 1;
        try self.pushData(n);
    }

    /// OP_PUSHDATA2: Push the next 2 bytes as N, then push the next N bytes
    ///
    /// # Returns
    /// - `EngineError`: If an error occurs during execution
    fn opPushData2(self: *Engine) !void {
        if (self.pc + 2 > self.script.len()) {
            return error.ScriptTooShort;
        }
        const n = std.mem.readInt(u16, self.script.data[self.pc..][0..2], .little);
        self.pc += 2;
        if (self.pc + n > self.script.len()) {
            return error.ScriptTooShort;
        }
        try self.stack.pushByteArray(self.script.data[self.pc .. self.pc + n]);
        self.pc += n;
    }

    /// OP_PUSHDATA4: Push the next 4 bytes as N, then push the next N bytes
    ///
    /// # Returns
    /// - `EngineError`: If an error occurs during execution
    fn opPushData4(self: *Engine) !void {
        if (self.pc + 4 > self.script.len()) {
            return error.ScriptTooShort;
        }
        const n = std.mem.readInt(u32, self.script.data[self.pc..][0..4], .little);
        self.pc += 4;
        if (self.pc + n > self.script.len()) {
            return error.ScriptTooShort;
        }
        try self.stack.pushByteArray(self.script.data[self.pc .. self.pc + n]);
        self.pc += n;
    }

    /// OP_1NEGATE: Push the value -1 onto the stack
    ///
    /// # Returns
    /// - `EngineError`: If an error occurs during execution
    fn op1Negate(self: *Engine) !void {
        try self.stack.pushByteArray(&[_]u8{0x81});
    }

    /// OP_RESERVED: Reserved opcode
    fn opReserved(self: *Engine, opcode: u8) !void {
        const msg = try std.fmt.allocPrint(self.allocator, "attempt to execute reserved opcode {}", .{opcode});
        defer self.allocator.free(msg);
        return error.ReservedOpcode;
    }

    fn opVer(self: *Engine) !void {
      try self.opReserved(0x62);
    }

    /// OP_1 to OP_16: Push the value (opcode - 0x50) onto the stack
    ///
    /// # Arguments
    /// - `opcode`: The opcode (0x51 to 0x60)
    ///
    /// # Returns
    /// - `EngineError`: If an error occurs during execution
    fn opN(self: *Engine, opcode: u8) !void {
        const n = opcode - 0x50;
        try self.stack.pushByteArray(&[_]u8{n});
    }

    /// OP_NOP: Do nothing
    ///
    /// # Returns
    /// - `EngineError`: If an error occurs during execution
    fn opNop(self: *Engine) !void {
        // Do nothing
        _ = self;
    }

    /// OP_VERIFY: Verify the top stack value
    ///
    /// # Returns
    /// - `EngineError`: If verification fails or an error occurs
    fn opVerify(self: *Engine) !void {
        const value = try self.stack.pop();
        defer self.allocator.free(value);
        if (value.len == 0 or (value.len == 1 and value[0] == 0)) {
            return error.VerifyFailed;
        }
    }

    /// OP_RETURN: Immediately halt execution
    ///
    /// # Returns
    /// - `EngineError.EarlyReturn`: Always
    fn opReturn(self: *Engine) !void {
        _ = self;
        return error.EarlyReturn;
    }

    /// OP_2DROP: Drops top 2 stack items
    ///
    /// # Returns
    /// - "EngineError.StackUnderflow": if initial stack length < 2
    fn op2Drop(self: *Engine) !void {
        if (self.stack.len() < 2) {
            return error.StackUnderflow;
        }
        const a = try self.stack.pop();
        const b = try self.stack.pop();

        defer self.allocator.free(a);
        defer self.allocator.free(b);
    }

    /// OP_2DUP: Duplicates top 2 stack item
    ///
    /// # Returns
    /// -  "EngineError.StackUnderflow": if initial stack length < 2
    fn op2Dup(self: *Engine) !void {
        if (self.stack.len() < 2) {
            return error.StackUnderflow;
        }

        const second_item = try self.stack.peek(0);
        const first_item = try self.stack.peek(1);
        try self.stack.pushByteArray(first_item);
        try self.stack.pushByteArray(second_item);
    }

    /// OP_3DUP: Duplicates top 3 stack item
    ///
    /// # Returns
    /// -  "EngineError.StackUnderflow": if initial stack length < 3
    fn op3Dup(self: *Engine) !void {
        if (self.stack.len() < 3) {
            return error.StackUnderflow;
        }
        const third_item = try self.stack.peek(2);
        const second_item = try self.stack.peek(1);
        const first_item = try self.stack.peek(0);
        try self.stack.pushByteArray(third_item);
        try self.stack.pushByteArray(second_item);
        try self.stack.pushByteArray(first_item);
    }

    /// OP_DEPTH: Puts the number of stack items onto the stack.
    ///
    /// # Returns
    /// -  "EngineError.StackUnderflow": if initial stack length == 0
    fn opDepth(self: *Engine) !void {
        if (self.stack.len() == 0) {
            return error.StackUnderflow;
        }
        const stack_length = self.stack.len();
        const u8_stack_length: u8 = @intCast(stack_length);
        try self.stack.pushByteArray(&[_]u8{u8_stack_length});
    }

    /// OP_IFDUP: If the top stack value is not 0, duplicate itp
    ///
    /// # Returns
    /// -  "EngineError.StackUnderflow": if initial stack length < 1
    fn opIfDup(self: *Engine) !void {
        if (self.stack.len() < 1) {
            return error.StackUnderflow;
        }
        const value = try self.stack.peek(0);
        if (value.len != 1 or value[0] != 0) {
            try self.stack.pushByteArray(value);
        }
    }

    /// OP_DROP: Drops top stack item
    ///
    /// # Returns
    /// -  "EngineError.StackUnderflow": if initial stack length < 1
    fn opDrop(self: *Engine) !void {
        if (self.stack.len() < 1) {
            return error.StackUnderflow;
        }
        const a = try self.stack.pop();
        defer self.allocator.free(a);
    }

    /// OP_DUP: Duplicate the top stack item
    ///
    /// # Returns
    /// - `EngineError`: If an error occurs during execution
    fn opDup(self: *Engine) !void {
        const value = try self.stack.peek(0);
        try self.stack.pushByteArray(value);
    }

    /// OP_EQUAL: Push 1 if the top two items are equal, 0 otherwise
    ///
    /// # Returns
    /// - `EngineError`: If an error occurs during execution
    fn opEqual(self: *Engine) EngineError!void {
        const b = try self.stack.pop();
        const a = try self.stack.pop();

        defer self.allocator.free(b);
        defer self.allocator.free(a);

        const equal = std.mem.eql(u8, a, b);
        try self.stack.pushByteArray(if (equal) &[_]u8{1} else &[_]u8{0});
    }

    /// OP_EQUALVERIFY: OP_EQUAL followed by OP_VERIFY
    ///
    /// # Returns
    /// - `EngineError`: If verification fails or an error occurs
    fn opEqualVerify(self: *Engine) !void {
        try self.opEqual();
        try self.opVerify();
    }

    /// OP_HASH160: Hash the top stack item with SHA256 and RIPEMD160
    ///
    /// # Returns
    /// - `EngineError`: If an error occurs during execution
    fn opHash160(self: *Engine) !void {
        _ = try self.stack.pop();
        // For now, just set the hash to a dummy value
        const hash: [20]u8 = [_]u8{0x00} ** 20;
        // TODO: Implement SHA256 and RIPEMD160
        try self.stack.pushByteArray(&hash);
    }

    /// OP_CHECKSIG: Verify a signature
    ///
    /// # Returns
    /// - `EngineError`: If an error occurs during execution
    fn opCheckSig(self: *Engine) !void {
        const pubkey = try self.stack.pop();
        const sig = try self.stack.pop();
        defer self.allocator.free(pubkey);
        defer self.allocator.free(sig);
        // TODO: Implement actual signature checking
        // Assume signature is valid for now
        try self.stack.pushByteArray(&[_]u8{1});
    }

    fn opDisabled(self: *Engine) !void {
        std.debug.print("Attempt to execute disabled opcode: 0x{x:0>2}\n", .{self.script.data[self.pc]});
        return error.DisabledOpcode;
    }
};

test "Script execution - OP_FALSE" {
    const allocator = std.testing.allocator;

    // Simple script: OP_FALSE
    const script_bytes = [_]u8{0x00};
    const script = Script.init(&script_bytes);

    var engine = Engine.init(allocator, script, .{});
    defer engine.deinit();

    try engine.opFalse();

    // Check if the stack has one item (should be an empty array)
    try std.testing.expectEqual(@as(usize, 1), engine.stack.len());

    // Check the item on the stack (should be an empty array)
    {
        const item = try engine.stack.pop();
        defer allocator.free(item);
        try std.testing.expectEqualSlices(u8, &[_]u8{}, item);
    }
}

test "Script execution - OP_1 OP_1 OP_EQUAL" {
    const allocator = std.testing.allocator;

    // Simple script: OP_1 OP_1 OP_EQUAL
    const script_bytes = [_]u8{ 0x51, 0x51, 0x87 };
    const script = Script.init(&script_bytes);

    var engine = Engine.init(allocator, script, .{});
    defer engine.deinit();

    try engine.execute();

    // Check if the execution result is true (non-empty stack with top element true)
    {
        const result = try engine.stack.pop();
        defer allocator.free(result);
        try std.testing.expect(result.len > 0 and result[0] != 0);
    }

    // Ensure the stack is empty after popping the result
    try std.testing.expectEqual(@as(usize, 0), engine.stack.len());
}

test "Script execution - OP_RETURN" {
    const allocator = std.testing.allocator;

    // Script: OP_1 OP_RETURN OP_2
    const script_bytes = [_]u8{ 0x51, 0x6a, 0x52 };
    const script = Script.init(&script_bytes);

    var engine = Engine.init(allocator, script, .{});
    defer engine.deinit();

    try std.testing.expectError(error.EarlyReturn, engine.execute());

    // Check if the stack has one item (OP_1 should have been executed)
    try std.testing.expectEqual(@as(usize, 1), engine.stack.len());

    // Check the item on the stack (should be 1)
    {
        const item = try engine.stack.pop();
        defer allocator.free(item);
        try std.testing.expectEqualSlices(u8, &[_]u8{1}, item);
    }
}

test "Script execution - OP_RESERVED" {
    const allocator = std.testing.allocator;
    const script_bytes = [_]u8{0x00};
    const script = Script.init(&script_bytes);

    var engine = Engine.init(allocator, script, ScriptFlags{});
    defer engine.deinit();

    const reserved_opcode: u8 = 0x50;

    // Expect the ReservedOpcode error when executing the reserved opcode
    try std.testing.expectError(error.ReservedOpcode, engine.opReserved(reserved_opcode));
}

test "Script execution - OP_1 OP_1 OP_1 OP_2Drop" {
    const allocator = std.testing.allocator;

    // Simple script: OP_1 OP_1 OP_EQUAL
    const script_bytes = [_]u8{ 0x51, 0x51, 0x51, 0x6d };
    const script = Script.init(&script_bytes);

    var engine = Engine.init(allocator, script, .{});
    defer engine.deinit();

    try engine.execute();

    // Ensure the stack is empty after popping the result
    try std.testing.expectEqual(@as(usize, 1), engine.stack.len());
}

test "Script execution - OP_1 OP_2 OP_2Dup" {
    const allocator = std.testing.allocator;

    // Simple script: OP_1 OP_1 OP_EQUAL
    const script_bytes = [_]u8{ 0x51, 0x52, 0x6e };
    const script = Script.init(&script_bytes);

    var engine = Engine.init(allocator, script, .{});
    defer engine.deinit();

    try engine.execute();
    const element0 = try engine.stack.peek(0);
    const element1 = try engine.stack.peek(1);
    const element2 = try engine.stack.peek(2);
    const element3 = try engine.stack.peek(3);

    // Ensure the stack is empty after popping the result
    try std.testing.expectEqual(@as(usize, 4), engine.stack.len());
    try std.testing.expectEqualSlices(u8, &[_]u8{2}, element0);
    try std.testing.expectEqualSlices(u8, &[_]u8{1}, element1);
    try std.testing.expectEqualSlices(u8, &[_]u8{2}, element2);
    try std.testing.expectEqualSlices(u8, &[_]u8{1}, element3);
}

test "Script execution - OP_1 OP_2 OP_3 OP_4 OP_3Dup" {
    const allocator = std.testing.allocator;

    // Simple script: OP_1 OP_1 OP_EQUAL
    const script_bytes = [_]u8{ 0x51, 0x52, 0x53, 0x54, 0x6f };
    const script = Script.init(&script_bytes);

    var engine = Engine.init(allocator, script, .{});
    defer engine.deinit();

    try engine.execute();
    const element0 = try engine.stack.peek(0);
    const element1 = try engine.stack.peek(1);
    const element2 = try engine.stack.peek(2);
    const element3 = try engine.stack.peek(3);
    const element4 = try engine.stack.peek(4);
    const element5 = try engine.stack.peek(5);
    const element6 = try engine.stack.peek(6);

    // Ensure the stack is empty after popping the result
    try std.testing.expectEqual(@as(usize, 7), engine.stack.len());
    try std.testing.expectEqualSlices(u8, &[_]u8{4}, element0);
    try std.testing.expectEqualSlices(u8, &[_]u8{3}, element1);
    try std.testing.expectEqualSlices(u8, &[_]u8{2}, element2);
    try std.testing.expectEqualSlices(u8, &[_]u8{4}, element3);
    try std.testing.expectEqualSlices(u8, &[_]u8{3}, element4);
    try std.testing.expectEqualSlices(u8, &[_]u8{2}, element5);
    try std.testing.expectEqualSlices(u8, &[_]u8{1}, element6);
}

test "Script execution - OP_1 OP_2 OP_IFDUP" {
    const allocator = std.testing.allocator;

    // Simple script: OP_1 OP_1 OP_EQUAL
    const script_bytes = [_]u8{ 0x51, 0x52, 0x73 };
    const script = Script.init(&script_bytes);

    var engine = Engine.init(allocator, script, .{});
    defer engine.deinit();

    try engine.execute();
    const element0 = try engine.stack.peek(0);
    const element1 = try engine.stack.peek(1);

    // Ensure the stack is empty after popping the result
    try std.testing.expectEqual(@as(usize, 3), engine.stack.len());
    try std.testing.expectEqualSlices(u8, &[_]u8{2}, element0);
    try std.testing.expectEqualSlices(u8, &[_]u8{2}, element1);
}

test "Script execution - OP_1 OP_2 OP_DEPTH" {
    const allocator = std.testing.allocator;

    // Simple script: OP_1 OP_1 OP_EQUAL
    const script_bytes = [_]u8{ 0x51, 0x52, 0x74 };
    const script = Script.init(&script_bytes);

    var engine = Engine.init(allocator, script, .{});
    defer engine.deinit();

    try engine.execute();
    const element0 = try engine.stack.peek(0);
    const element1 = try engine.stack.peek(1);

    // Ensure the stack is empty after popping the result
    try std.testing.expectEqual(@as(usize, 3), engine.stack.len());
    try std.testing.expectEqualSlices(u8, &[_]u8{2}, element0);
    try std.testing.expectEqualSlices(u8, &[_]u8{2}, element1);
}

test "Script execution - OP_1 OP_2 OP_DROP" {
    const allocator = std.testing.allocator;

    // Simple script: OP_1 OP_1 OP_EQUAL
    const script_bytes = [_]u8{ 0x51, 0x52, 0x75 };
    const script = Script.init(&script_bytes);

    var engine = Engine.init(allocator, script, .{});
    defer engine.deinit();

    try engine.execute();
    try std.testing.expectEqual(@as(usize, 1), engine.stack.len());

    const element0 = try engine.stack.peek(0);

    // Ensure the stack is empty after popping the result
    try std.testing.expectEqualSlices(u8, &[_]u8{1}, element0);
}

test "Script execution - OP_DISABLED" {
    const allocator = std.testing.allocator;

    // Simple script to run a disabled opcode
    const script_bytes = [_]u8{0x95};
    const script = Script.init(&script_bytes);

    var engine = Engine.init(allocator, script, .{});
    defer engine.deinit();

    // Expect an error when running a disabled opcode
    try std.testing.expectError(error.DisabledOpcode, engine.opDisabled());
}<|MERGE_RESOLUTION|>--- conflicted
+++ resolved
@@ -19,15 +19,9 @@
     EarlyReturn,
     /// Encountered an unknown opcode
     UnknownOpcode,
-<<<<<<< HEAD
     /// Reserved opcode encountered
     ReservedOpcode,
 } || StackError || ConditionalStackError;
-=======
-    /// Encountered a disabled opcode
-    DisabledOpcode,
-} || StackError;
->>>>>>> 71a78c55
 
 /// Engine is the virtual machine that executes Bitcoin scripts
 pub const Engine = struct {
