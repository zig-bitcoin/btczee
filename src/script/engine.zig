--- conflicted
+++ resolved
@@ -7,28 +7,9 @@
 const ScriptNum = @import("lib.zig").ScriptNum;
 const ScriptFlags = @import("lib.zig").ScriptFlags;
 const arithmetic = @import("opcodes/arithmetic.zig");
-<<<<<<< HEAD
-const flow = @import("opcodes/flow.zig");
-
-/// Errors that can occur during script execution
-pub const EngineError = error{
-    /// Script ended unexpectedly
-    ScriptTooShort,
-    /// OP_VERIFY failed
-    VerifyFailed,
-    /// OP_RETURN encountered
-    EarlyReturn,
-    /// Encountered an unknown opcode
-    UnknownOpcode,
-    /// Reserved opcode encountered
-    ReservedOpcode,
-} || StackError || ConditionalStackError;
-
-=======
 const Opcode = @import("opcodes/constant.zig").Opcode;
 const isUnnamedPushNDataOpcode = @import("opcodes/constant.zig").isUnnamedPushNDataOpcode;
 const EngineError = @import("lib.zig").EngineError;
->>>>>>> 7c82b476
 /// Engine is the virtual machine that executes Bitcoin scripts
 pub const Engine = struct {
     /// The script being executed
@@ -123,60 +104,6 @@
         }
 
         try switch (opcode) {
-<<<<<<< HEAD
-            0x00 => try self.opFalse(),
-            0x01...0x4b => try self.pushData(opcode),
-            0x4c => try self.opPushData1(),
-            0x4d => try self.opPushData2(),
-            0x4e => try self.opPushData4(),
-            0x4f => try self.op1Negate(),
-            0x50 => try self.opReserved(opcode),
-            0x51...0x60 => try self.opN(opcode),
-            0x61 => try self.opNop(),
-            0x62 => try self.opVer(),
-            0x63 => try flow.opIf(self),
-            0x64 => try flow.opNotIf(self),
-            0x67 => try flow.opElse(self),
-            0x68 => try flow.opEndIf(self),
-            0x69 => try self.opVerify(),
-            0x6a => try self.opReturn(),
-            0x6d => try self.op2Drop(),
-            0x6e => try self.op2Dup(),
-            0x6f => try self.op3Dup(),
-            0x73 => self.opIfDup(),
-            0x74 => self.opDepth(),
-            0x75 => try self.opDrop(),
-            0x76 => try self.opDup(),
-            0x7e...0x81 => try self.opDisabled(),
-            0x83...0x86 => try self.opDisabled(),
-            0x8d...0x8e => try self.opDisabled(),
-            0x87 => try self.opEqual(),
-            0x88 => try self.opEqualVerify(),
-            0x8b => try arithmetic.op1Add(self),
-            0x8c => try arithmetic.op1Sub(self),
-            0x8f => try arithmetic.opNegate(self),
-            0x90 => try arithmetic.opAbs(self),
-            0x91 => try arithmetic.opNot(self),
-            0x92 => try arithmetic.op0NotEqual(self),
-            0x93 => try arithmetic.opAdd(self),
-            0x94 => try arithmetic.opSub(self),
-            0x95...0x99 => try self.opDisabled(),
-            0x9a => try arithmetic.opBoolAnd(self),
-            0x9b => try arithmetic.opBoolOr(self),
-            0x9c => try arithmetic.opNumEqual(self),
-            0x9d => try arithmetic.opNumEqualVerify(self),
-            0x9e => try arithmetic.opNumNotEqual(self),
-            0x9f => try arithmetic.opLessThan(self),
-            0xa0 => try arithmetic.opGreaterThan(self),
-            0xa1 => try arithmetic.opLessThanOrEqual(self),
-            0xa2 => try arithmetic.opGreaterThanOrEqual(self),
-            0xa3 => try arithmetic.opMin(self),
-            0xa4 => try arithmetic.opMax(self),
-            0xa5 => try arithmetic.opWithin(self),
-            0xa9 => try self.opHash160(),
-            0xac => try self.opCheckSig(),
-            else => return error.UnknownOpcode,
-=======
             Opcode.OP_0 => try self.pushData(0),
             Opcode.OP_PUSHDATA1 => try self.opPushData1(),
             Opcode.OP_PUSHDATA2 => try self.opPushData2(),
@@ -223,7 +150,6 @@
             Opcode.OP_TUCK => try self.opTuck(),
             Opcode.OP_SIZE => try self.opSize(),
             else => try self.opInvalid(),
->>>>>>> 7c82b476
         };
     }
 
