--- conflicted
+++ resolved
@@ -121,14 +121,6 @@
             0x74 => self.opDepth(),
             0x75 => try self.opDrop(),
             0x76 => try self.opDup(),
-<<<<<<< HEAD
-            0x77 => self.opNip(),
-            0x78 => self.opOver(),
-            0x7c => self.opSwap(),
-            0x7d => self.opTuck(),
-            0x82 => self.opSize(),
-=======
->>>>>>> 71a78c55
             0x7e...0x81 => try self.opDisabled(),
             0x83...0x86 => try self.opDisabled(),
             0x8d...0x8e => try self.opDisabled(),
