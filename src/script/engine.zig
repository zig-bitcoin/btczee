const std = @import("std");
const Allocator = std.mem.Allocator;
const Stack = @import("stack.zig").Stack;
const Script = @import("lib.zig").Script;
const asBool = @import("lib.zig").asBool;
const ScriptFlags = @import("lib.zig").ScriptFlags;
const arithmetic = @import("opcodes/arithmetic.zig");
const Opcode = @import("opcodes/constant.zig").Opcode;
const isUnnamedPushNDataOpcode = @import("opcodes/constant.zig").isUnnamedPushNDataOpcode;
const EngineError = @import("lib.zig").EngineError;
const ScriptBuilder = @import("scriptBuilder.zig").ScriptBuilder;
const sha1 = std.crypto.hash.Sha1;
const ripemd160 = @import("bitcoin-primitives").hashes.Ripemd160;
const Sha256 = std.crypto.hash.sha2.Sha256;
const hash160 = @import("bitcoin-primitives").hashes.Hash160;
/// Engine is the virtual machine that executes Bitcoin scripts
pub const Engine = struct {
    /// The script being executed
    script: Script,
    /// Main stack for script execution
    stack: Stack,
    /// Alternative stack for some operations
    alt_stack: Stack,
    /// Program counter (current position in the script)
    pc: usize,
    /// Execution flags
    flags: ScriptFlags,
    /// Memory allocator
    allocator: Allocator,

    /// Initialize a new Engine
    ///
    /// # Arguments
    /// - `allocator`: Memory allocator for managing engine resources
    /// - `script`: The script to be executed
    /// - `flags`: Execution flags
    ///
    /// # Returns
    /// - `Engine`: A new Engine instance
    pub fn init(allocator: Allocator, script: Script, flags: ScriptFlags) Engine {
        return .{
            .script = script,
            .stack = Stack.init(allocator),
            .alt_stack = Stack.init(allocator),
            .pc = 0,
            .flags = flags,
            .allocator = allocator,
        };
    }

    /// Deallocate all resources used by the Engine
    pub fn deinit(self: *Engine) void {
        self.stack.deinit();
        self.alt_stack.deinit();
    }

    /// Log debug information
    fn log(self: *Engine, comptime format: []const u8, args: anytype) void {
        _ = self;
        // _ = format;
        // _ = args;
        // Uncomment this if you need to access the log
        // In the future it would be cool to log somewhere else than stderr
        std.debug.print(format, args);
    }

    /// Execute the script
    ///
    /// # Returns
    /// - `EngineError`: If an error occurs during execution
    pub fn execute(self: *Engine) EngineError!void {
        self.log("Executing script: {s}\n", .{std.fmt.fmtSliceHexLower(self.script.data)});

        while (self.pc < self.script.len()) {
            const opcodeByte = self.script.data[self.pc];
            self.log("\nPC: {d}, Opcode: 0x{x:0>2}\n", .{ self.pc, opcodeByte });
            self.logStack();

            self.pc += 1;
            const opcode: Opcode = try Opcode.fromByte(opcodeByte);
            try self.executeOpcode(opcode);
        }

        self.log("\nExecution completed\n", .{});
        self.logStack();
    }

    /// Log the current state of the stack
    fn logStack(self: *Engine) void {
        self.log("Stack ({d} items):\n", .{self.stack.len()});
        for (self.stack.items.items) |item| {
            self.log("  {s}\n", .{std.fmt.fmtSliceHexLower(item)});
        }
    }

    fn executeOpcode(self: *Engine, opcode: Opcode) EngineError!void {
        self.log("Executing opcode: 0x{x:0>2}\n", .{opcode.toBytes()});

        // Check if the opcode is a push data opcode
        if (isUnnamedPushNDataOpcode(opcode)) |length| {
            try self.pushData(length);
            return;
        }

        // check if disabled opcode
        if (opcode.isDisabled()) {
            return self.opDisabled();
        }

        try switch (opcode) {
            Opcode.OP_0 => try self.pushData(0),
            Opcode.OP_PUSHDATA1 => try self.opPushData1(),
            Opcode.OP_PUSHDATA2 => try self.opPushData2(),
            Opcode.OP_PUSHDATA4 => try self.opPushData4(),
            Opcode.OP_1NEGATE => try self.op1Negate(),
            .OP_1, .OP_2, .OP_3, .OP_4, .OP_5, .OP_6, .OP_7, .OP_8, .OP_9, .OP_10, .OP_11, .OP_12, .OP_13, .OP_14, .OP_15, .OP_16 => try self.opN(opcode),
            Opcode.OP_NOP => try self.opNop(),
            Opcode.OP_VERIFY => try self.opVerify(),
            Opcode.OP_RETURN => try self.opReturn(),
            Opcode.OP_TOALTSTACK => try self.opToAltStack(),
            Opcode.OP_FROMALTSTACK => try self.opFromAltStack(),
            Opcode.OP_2DROP => try self.op2Drop(),
            Opcode.OP_2DUP => try self.op2Dup(),
            Opcode.OP_3DUP => try self.op3Dup(),
            Opcode.OP_2OVER => try self.op2Over(),
            Opcode.OP_2SWAP => try self.op2Swap(),
            Opcode.OP_IFDUP => self.opIfDup(),
            Opcode.OP_DEPTH => self.opDepth(),
            Opcode.OP_DROP => try self.opDrop(),
            Opcode.OP_DUP => try self.opDup(),
            Opcode.OP_EQUAL => try self.opEqual(),
            Opcode.OP_EQUALVERIFY => try self.opEqualVerify(),
            Opcode.OP_1ADD => try arithmetic.op1Add(self),
            Opcode.OP_1SUB => try arithmetic.op1Sub(self),
            Opcode.OP_NEGATE => try arithmetic.opNegate(self),
            Opcode.OP_ABS => try arithmetic.opAbs(self),
            Opcode.OP_NOT => try arithmetic.opNot(self),
            Opcode.OP_0NOTEQUAL => try arithmetic.op0NotEqual(self),
            Opcode.OP_ADD => try arithmetic.opAdd(self),
            Opcode.OP_SUB => try arithmetic.opSub(self),
            Opcode.OP_BOOLAND => try arithmetic.opBoolAnd(self),
            Opcode.OP_BOOLOR => try arithmetic.opBoolOr(self),
            Opcode.OP_NUMEQUAL => try arithmetic.opNumEqual(self),
            Opcode.OP_NUMEQUALVERIFY => try arithmetic.opNumEqualVerify(self),
            Opcode.OP_NUMNOTEQUAL => try arithmetic.opNumNotEqual(self),
            Opcode.OP_LESSTHAN => try arithmetic.opLessThan(self),
            Opcode.OP_GREATERTHAN => try arithmetic.opGreaterThan(self),
            Opcode.OP_LESSTHANOREQUAL => try arithmetic.opLessThanOrEqual(self),
            Opcode.OP_GREATERTHANOREQUAL => try arithmetic.opGreaterThanOrEqual(self),
            Opcode.OP_MIN => try arithmetic.opMin(self),
            Opcode.OP_MAX => try arithmetic.opMax(self),
            Opcode.OP_WITHIN => try arithmetic.opWithin(self),
            Opcode.OP_RIPEMD160 => try self.opRipemd160(),
            Opcode.OP_SHA256 => try self.opSha256(),
            Opcode.OP_HASH160 => try self.opHash160(),
            Opcode.OP_CHECKSIG => try self.opCheckSig(),
            Opcode.OP_NIP => try self.opNip(),
            Opcode.OP_OVER => try self.opOver(),
            Opcode.OP_ROLL => try self.opRoll(),
            Opcode.OP_PICK => try self.opPick(),
            Opcode.OP_SWAP => try self.opSwap(),
            Opcode.OP_TUCK => try self.opTuck(),
            Opcode.OP_SIZE => try self.opSize(),
            Opcode.OP_SHA1 => try self.opSha1(),
            else => try self.opInvalid(),
        };
    }

    // Opcode implementations

    /// Push data onto the stack
    ///
    /// # Arguments
    /// - `n`: Number of bytes to push
    ///
    /// # Returns
    /// - `EngineError`: If an error occurs during execution
    fn pushData(self: *Engine, n: u8) !void {
        if (self.pc + n > self.script.len()) {
            return error.ScriptTooShort;
        }
        try self.stack.pushByteArray(self.script.data[self.pc .. self.pc + n]);
        self.pc += n;
    }

    /// OP_PUSHDATA1: Push the next byte as N, then push the next N bytes
    ///
    /// # Returns
    /// - `EngineError`: If an error occurs during execution
    fn opPushData1(self: *Engine) !void {
        if (self.pc + 1 > self.script.len()) {
            return error.ScriptTooShort;
        }
        const n = self.script.data[self.pc];
        self.pc += 1;
        try self.pushData(n);
    }

    /// OP_PUSHDATA2: Push the next 2 bytes as N, then push the next N bytes
    ///
    /// # Returns
    /// - `EngineError`: If an error occurs during execution
    fn opPushData2(self: *Engine) !void {
        if (self.pc + 2 > self.script.len()) {
            return error.ScriptTooShort;
        }
        const n = std.mem.readInt(u16, self.script.data[self.pc..][0..2], .little);
        self.pc += 2;
        if (self.pc + n > self.script.len()) {
            return error.ScriptTooShort;
        }
        try self.stack.pushByteArray(self.script.data[self.pc .. self.pc + n]);
        self.pc += n;
    }

    /// OP_PUSHDATA4: Push the next 4 bytes as N, then push the next N bytes
    ///
    /// # Returns
    /// - `EngineError`: If an error occurs during execution
    fn opPushData4(self: *Engine) !void {
        if (self.pc + 4 > self.script.len()) {
            return error.ScriptTooShort;
        }
        const n = std.mem.readInt(u32, self.script.data[self.pc..][0..4], .little);
        self.pc += 4;
        if (self.pc + n > self.script.len()) {
            return error.ScriptTooShort;
        }
        try self.stack.pushByteArray(self.script.data[self.pc .. self.pc + n]);
        self.pc += n;
    }

    /// OP_1NEGATE: Push the value -1 onto the stack
    ///
    /// # Returns
    /// - `EngineError`: If an error occurs during execution
    fn op1Negate(self: *Engine) !void {
        try self.stack.pushByteArray(&[_]u8{0x81});
    }

    /// OP_1 to OP_16: Push the value (opcode - 0x50) onto the stack
    ///
    /// # Arguments
    /// - `opcode`: The opcode (0x51 to 0x60)
    ///
    /// # Returns
    /// - `EngineError`: If an error occurs during execution
    fn opN(self: *Engine, opcode: Opcode) !void {
        const n = opcode.toBytes() - 0x50;
        try self.stack.pushByteArray(&[_]u8{n});
    }

    /// OP_NOP: Do nothing
    ///
    /// # Returns
    /// - `EngineError`: If an error occurs during execution
    fn opNop(self: *Engine) !void {
        // Do nothing
        _ = self;
    }

    /// OP_VERIFY: Pop the top value and verify it is true
    ///
    /// If verification fails or an error occurs
    fn opVerify(self: *Engine) !void {
        const value = try self.stack.popBool();
        if (!value) {
            return error.VerifyFailed;
        }
    }

    /// OP_RETURN: Immediately halt execution
    fn opReturn(self: *Engine) !void {
        _ = self;
        return error.EarlyReturn;
    }

    /// OP_TOALTSTACK: Puts the value onto the top of the alt stack, and removes it from the main stack.
    fn opToAltStack(self: *Engine) EngineError!void {
        const value = try self.stack.pop();
        try self.alt_stack.pushElement(value);
    }

    /// OP_FROMALTSTACK: Puts the value onto the top of the main stack, and removes it from the alt stack.
    fn opFromAltStack(self: *Engine) EngineError!void {
        const value = try self.alt_stack.pop();
        try self.stack.pushElement(value);
    }

    /// OP_2DROP: Drops top 2 stack items
    fn op2Drop(self: *Engine) !void {
        const first = try self.stack.pop();
        defer self.allocator.free(first);
        const second = try self.stack.pop();
        defer self.allocator.free(second);
    }

    /// OP_2DUP: Duplicates top 2 stack item
    fn op2Dup(self: *Engine) !void {
        const first = try self.stack.peek(0);
        const second = try self.stack.peek(1);
        try self.stack.pushByteArray(second);
        try self.stack.pushByteArray(first);
    }

    /// OP_3DUP: Duplicates top 3 stack item
    fn op3Dup(self: *Engine) !void {
        const first = try self.stack.peek(0);
        const second = try self.stack.peek(1);
        const third = try self.stack.peek(2);
        try self.stack.pushByteArray(third);
        try self.stack.pushByteArray(second);
        try self.stack.pushByteArray(first);
    }

    // OP_2OVER: Copies the pair of items two spaces back in the stack to the front
    fn op2Over(self: *Engine) !void {
        const fourth = try self.stack.peek(3);
        const third = try self.stack.peek(2);
        try self.stack.pushByteArray(fourth);
        try self.stack.pushByteArray(third);
    }

    // OP_2SWAP: Swaps the top two pairs of items
    fn op2Swap(self: *Engine) !void {
        try self.stack.swap(0, 2);
        try self.stack.swap(1, 3);
    }

    /// OP_DEPTH: Puts the number of stack items onto the stack.
    fn opDepth(self: *Engine) !void {
        const stack_length = self.stack.len();
        // Casting should be fine as stack length cannot contain more than 1000.
        try self.stack.pushInt(@intCast(stack_length));
    }

    /// OP_IFDUP: If the top stack value is not 0, duplicate it
    fn opIfDup(self: *Engine) !void {
        const value = try self.stack.peek(0);
        if (asBool(value)) {
            try self.stack.pushByteArray(value);
        }
    }

    /// OP_DROP: Drops top stack item
    fn opDrop(self: *Engine) !void {
        const item = try self.stack.pop();
        defer self.allocator.free(item);
    }

    /// OP_DUP: Duplicate the top stack item
    fn opDup(self: *Engine) !void {
        const value = try self.stack.peek(0);
        try self.stack.pushByteArray(value);
    }

    /// OP_NIP: Removes the second-to-top stack item
    fn opNip(self: *Engine) !void {
        const first = try self.stack.pop();
        errdefer self.allocator.free(first);
        const second = try self.stack.pop();
        defer self.allocator.free(second);
        try self.stack.pushElement(first);
    }

    /// OP_OVER: Copies the second-to-top stack item to the top
    fn opOver(self: *Engine) !void {
        const value = try self.stack.peek(1);
        try self.stack.pushByteArray(value);
    }

    /// OP_ROLL: Pop the top stack element as N. Move the Nth stack element to the top.
    fn opRoll(self: *Engine) !void {
        const n = try self.stack.popInt();

        const index: usize = @intCast(n);
        if (index >= self.stack.items.items.len) {
            return error.StackUnderflow;
        }

        const actualIndex = self.stack.items.items.len - 1 - index;

        // Use orderedRemove to get the item
        const value = self.stack.items.orderedRemove(actualIndex);

        try self.stack.pushElement(value);
    }

    /// OP_SWAP: The top two items on the stack are swapped.
    fn opSwap(self: *Engine) !void {
        const first = try self.stack.pop();
        errdefer self.allocator.free(first);
        const second = try self.stack.pop();
        errdefer self.allocator.free(second);

        try self.stack.pushElement(first);
        try self.stack.pushElement(second);
    }

    /// OP_TUCK: The item at the top of the stack is copied and inserted before the second-to-top item.
    fn opTuck(self: *Engine) !void {
        const first = try self.stack.pop();
        errdefer self.allocator.free(first);
        const second = try self.stack.pop();
        errdefer self.allocator.free(second);

        try self.stack.pushByteArray(first);
        try self.stack.pushElement(second);
        try self.stack.pushElement(first);
    }

    /// OP_SIZE: Pushes the size of the top element
    fn opSize(self: *Engine) !void {
        const first = try self.stack.peek(0);
        // Should be ok as the max len of an elem is MAX_SCRIPT_ELEMENT_SIZE (520)
        const len: i32 = @intCast(first.len);

        try self.stack.pushInt(len);
    }

    /// OP_EQUAL: Push 1 if the top two items are equal, 0 otherwise
    fn opEqual(self: *Engine) EngineError!void {
        const first = try self.stack.pop();
        defer self.allocator.free(first);
        const second = try self.stack.pop();
        defer self.allocator.free(second);

        const are_equal = std.mem.eql(u8, first, second);
        try self.stack.pushBool(are_equal);
    }

    /// OP_EQUALVERIFY: OP_EQUAL followed by OP_VERIFY
    fn opEqualVerify(self: *Engine) !void {
        try self.opEqual();
        try self.opVerify();
    }

    /// OP_Sha256: The input is hashed with SHA-256.
    ///
    /// # Returns
    /// - `EngineError`: If an error occurs during execution
    fn opSha256(self: *Engine) !void {
        const arr = try self.stack.pop();
        defer self.allocator.free(arr);

        // Create a digest buffer to hold the hash result
        var hash: [Sha256.digest_length]u8 = undefined;
        Sha256.hash(arr, &hash, .{});

        try self.stack.pushByteArray(&hash);
    }

    /// OP_HASH160: Hash the top stack item with SHA256 and RIPEMD160
    ///
    /// # Returns
    /// - `EngineError`: If an error occurs during execution
    fn opHash160(self: *Engine) !void {
        const data = try self.stack.pop();
        defer self.allocator.free(data);

        var hash: [Sha256.digest_length]u8 = undefined;
        Sha256.hash(data, &hash, .{});

        var hash_160: [ripemd160.digest_length]u8 = undefined;
        ripemd160.hash(&hash, &hash_160, .{});

        try self.stack.pushByteArray(&hash_160);
    }

    /// OP_CHECKSIG: Verify a signature
    ///
    /// # Returns
    /// - `EngineError`: If an error occurs during execution
    fn opCheckSig(self: *Engine) !void {
        const pubkey = try self.stack.pop();
        defer self.allocator.free(pubkey);
        const sig = try self.stack.pop();
        defer self.allocator.free(sig);
        // TODO: Implement actual signature checking
        // Assume signature is valid for now
        try self.stack.pushBool(true);
    }

    /// OP_PICK: The item idx back in the stack is copied to the top.
    ///
    /// # Returns
    /// - `EngineError`: If an error occurs during execution
    fn opPick(self: *Engine) !void {
        const idx = try self.stack.popInt();
        const value = try self.stack.peek(@intCast(idx));
        try self.stack.pushByteArray(value);
    }

    fn opDisabled(self: *Engine) !void {
        _ = self;
        return error.DisabledOpcode;
    }

    fn opInvalid(self: *Engine) !void {
        _ = self;
        return error.UnknownOpcode;
    }

    fn opRipemd160(self: *Engine) !void {
        const data = try self.stack.pop();
        defer self.allocator.free(data);
        var hash: [ripemd160.digest_length]u8 = undefined;
        ripemd160.hash(data, &hash, .{});
        try self.stack.pushByteArray(&hash);
    }

    fn opSha1(self: *Engine) !void {
        const data = try self.stack.pop();
        defer self.allocator.free(data);
        var hash: [sha1.digest_length]u8 = undefined;
        sha1.hash(data, &hash, .{});
        try self.stack.pushByteArray(&hash);
    }
};

// Testing SHA1 against known vectors
test "opSha1 function test" {
    const test_cases = [_]struct {
        input: []const u8,
        expected: []const u8,
    }{
        .{ .input = "hello", .expected = "aaf4c61ddcc5e8a2dabede0f3b482cd9aea9434d" },
        .{ .input = "blockchain", .expected = "56fde8f4392113e0f19e0430f14502e06968669f" },
        .{ .input = "abc", .expected = "a9993e364706816aba3e25717850c26c9cd0d89d" },
        .{ .input = "bitcoin", .expected = "ed1b8d80793e70c0608e8a8508a8dd80f6aa56f9" },
    };

    for (test_cases) |case| {
        const allocator = std.testing.allocator;

        const script_bytes = [_]u8{Opcode.OP_SHA1.toBytes()};
        const script = Script.init(&script_bytes);

        var engine = Engine.init(allocator, script, .{});
        defer engine.deinit();

        // Push the input onto the stack
        try engine.stack.pushByteArray(case.input);

        // Call opSha1
        try engine.execute();

        // Pop the result from the stack
        const result = try engine.stack.pop();
        defer engine.allocator.free(result); // Free the result after use

        // Convert expected hash to bytes
        var expected_output: [sha1.digest_length]u8 = undefined;
        _ = try std.fmt.hexToBytes(&expected_output, case.expected);

        // Compare the result with the expected hash
        try std.testing.expectEqualSlices(u8, &expected_output, result);
    }
}

test "Script execution - OP_RETURN" {
    const allocator = std.testing.allocator;

    // Script: OP_1 OP_RETURN OP_2
    const script_bytes = [_]u8{ 0x51, 0x6a, 0x52 };
    const script = Script.init(&script_bytes);

    var engine = Engine.init(allocator, script, .{});
    defer engine.deinit();

    try std.testing.expectError(error.EarlyReturn, engine.execute());

    // Check if the stack has one item (OP_1 should have been executed)
    try std.testing.expectEqual(1, engine.stack.len());

    // Check the item on the stack (should be 1)
    {
        const item = try engine.stack.pop();
        defer allocator.free(item);
        try std.testing.expectEqualSlices(u8, &[_]u8{1}, item);
    }
}

test "Script execution - OP_TOALTSTACK OP_FROMALTSTACK" {
    const allocator = std.testing.allocator;

    // Simple script: OP_1 OP_TOALTSTACK OP_FROMALTSTACK
    const script_bytes = [_]u8{
        Opcode.OP_1.toBytes(),
        Opcode.OP_2.toBytes(),
        Opcode.OP_TOALTSTACK.toBytes(),
        Opcode.OP_TOALTSTACK.toBytes(),
        Opcode.OP_FROMALTSTACK.toBytes(),
    };
    const script = Script.init(&script_bytes);

    var engine = Engine.init(allocator, script, .{});
    defer engine.deinit();

    try engine.execute();

    try std.testing.expectEqual(1, try engine.stack.peekInt(0));
    try std.testing.expectEqual(2, try engine.alt_stack.peekInt(0));
}

test "Script execution - OP_1 OP_1 OP_1 OP_2Drop" {
    const allocator = std.testing.allocator;

    // Simple script: OP_1 OP_1 OP_EQUAL
    const script_bytes = [_]u8{ 0x51, 0x51, 0x51, 0x6d };
    const script = Script.init(&script_bytes);

    var engine = Engine.init(allocator, script, .{});
    defer engine.deinit();

    try engine.execute();

    // Ensure the stack is empty after popping the result
    try std.testing.expectEqual(1, engine.stack.len());
}

test "Script execution - OP_1 OP_2 OP_2Dup" {
    const allocator = std.testing.allocator;

    // Simple script: OP_1 OP_1 OP_EQUAL
    const script_bytes = [_]u8{ 0x51, 0x52, 0x6e };
    const script = Script.init(&script_bytes);

    var engine = Engine.init(allocator, script, .{});
    defer engine.deinit();

    try engine.execute();
    const element0 = try engine.stack.peekInt(0);
    const element1 = try engine.stack.peekInt(1);
    const element2 = try engine.stack.peekInt(2);
    const element3 = try engine.stack.peekInt(3);

    // Ensure the stack is empty after popping the result
    try std.testing.expectEqual(4, engine.stack.len());
    try std.testing.expectEqual(2, element0);
    try std.testing.expectEqual(1, element1);
    try std.testing.expectEqual(2, element2);
    try std.testing.expectEqual(1, element3);
}

test "Script execution - OP_1 OP_2 OP_3 OP_4 OP_3Dup" {
    const allocator = std.testing.allocator;

    // Simple script: OP_1 OP_1 OP_EQUAL
    const script_bytes = [_]u8{ 0x51, 0x52, 0x53, 0x54, 0x6f };
    const script = Script.init(&script_bytes);

    var engine = Engine.init(allocator, script, .{});
    defer engine.deinit();

    try engine.execute();
    const element0 = try engine.stack.peekInt(0);
    const element1 = try engine.stack.peekInt(1);
    const element2 = try engine.stack.peekInt(2);
    const element3 = try engine.stack.peekInt(3);
    const element4 = try engine.stack.peekInt(4);
    const element5 = try engine.stack.peekInt(5);
    const element6 = try engine.stack.peekInt(6);

    // Ensure the stack is empty after popping the result
    try std.testing.expectEqual(7, engine.stack.len());
    try std.testing.expectEqual(4, element0);
    try std.testing.expectEqual(3, element1);
    try std.testing.expectEqual(2, element2);
    try std.testing.expectEqual(4, element3);
    try std.testing.expectEqual(3, element4);
    try std.testing.expectEqual(2, element5);
    try std.testing.expectEqual(1, element6);
}

test "Script execution - OP_1 OP_2 OP_3 OP_4 OP_2OVER" {
    const allocator = std.testing.allocator;

    // Simple script: OP_1 OP_2 OP_3 OP_4 OP_2OVER
    const script_bytes = [_]u8{
        Opcode.OP_1.toBytes(),
        Opcode.OP_2.toBytes(),
        Opcode.OP_3.toBytes(),
        Opcode.OP_4.toBytes(),
        Opcode.OP_2OVER.toBytes(),
    };
    const script = Script.init(&script_bytes);

    var engine = Engine.init(allocator, script, .{});
    defer engine.deinit();

    try engine.execute();
    try std.testing.expectEqual(6, engine.stack.len());

    const element0 = try engine.stack.peekInt(0);
    const element1 = try engine.stack.peekInt(1);
    const element2 = try engine.stack.peekInt(2);
    const element3 = try engine.stack.peekInt(3);
    const element4 = try engine.stack.peekInt(4);
    const element5 = try engine.stack.peekInt(5);

    try std.testing.expectEqual(2, element0);
    try std.testing.expectEqual(1, element1);
    try std.testing.expectEqual(4, element2);
    try std.testing.expectEqual(3, element3);
    try std.testing.expectEqual(2, element4);
    try std.testing.expectEqual(1, element5);
}

test "Script execution - OP_1 OP_2 OP_3 OP_4 OP_2SWAP" {
    const allocator = std.testing.allocator;

    // Simple script: OP_1 OP_2 OP_3 OP_4 OP_2SWAP
    const script_bytes = [_]u8{
        Opcode.OP_1.toBytes(),
        Opcode.OP_2.toBytes(),
        Opcode.OP_3.toBytes(),
        Opcode.OP_4.toBytes(),
        Opcode.OP_2SWAP.toBytes(),
    };
    const script = Script.init(&script_bytes);

    var engine = Engine.init(allocator, script, .{});
    defer engine.deinit();

    try engine.execute();
    try std.testing.expectEqual(4, engine.stack.len());

    const element0 = try engine.stack.peekInt(0);
    const element1 = try engine.stack.peekInt(1);
    const element2 = try engine.stack.peekInt(2);
    const element3 = try engine.stack.peekInt(3);

    try std.testing.expectEqual(2, element0);
    try std.testing.expectEqual(1, element1);
    try std.testing.expectEqual(4, element2);
    try std.testing.expectEqual(3, element3);
}

test "Script execution - OP_1 OP_2 OP_IFDUP" {
    const allocator = std.testing.allocator;

    // Simple script: OOP_1 OP_2 OP_IFDUP
    const script_bytes = [_]u8{ 0x51, 0x52, 0x73 };
    const script = Script.init(&script_bytes);

    var engine = Engine.init(allocator, script, .{});
    defer engine.deinit();

    try engine.execute();
    const element0 = try engine.stack.peekInt(0);
    const element1 = try engine.stack.peekInt(1);

    try std.testing.expectEqual(3, engine.stack.len());
    try std.testing.expectEqual(2, element0);
    try std.testing.expectEqual(2, element1);
}

test "Script execution - OP_OVER" {
    const allocator = std.testing.allocator;

    // Simple script: OP_1 OP_2 OP_3 OP_OVER
    const script_bytes = [_]u8{
        Opcode.OP_1.toBytes(),
        Opcode.OP_2.toBytes(),
        Opcode.OP_3.toBytes(),
        Opcode.OP_OVER.toBytes(),
    };
    const script = Script.init(&script_bytes);

    var engine = Engine.init(allocator, script, .{});
    defer engine.deinit();

    try engine.execute();

    // Ensure the stack has the expected number of elements
    try std.testing.expectEqual(@as(usize, 4), engine.stack.len());

    // Check the stack elements
    const element0 = try engine.stack.peekInt(0);
    const element1 = try engine.stack.peekInt(1);
    const element2 = try engine.stack.peekInt(2);
    const element3 = try engine.stack.peekInt(3);

    try std.testing.expectEqual(2, element0);
    try std.testing.expectEqual(3, element1);
    try std.testing.expectEqual(2, element2);
    try std.testing.expectEqual(1, element3);
}

test "Script execution - OP_1 OP_2 OP_DEPTH" {
    const allocator = std.testing.allocator;

    // Simple script: OP_1 OP_2 OP_DEPTH
    const script_bytes = [_]u8{ 0x51, 0x52, 0x74 };
    const script = Script.init(&script_bytes);

    var engine = Engine.init(allocator, script, .{});
    defer engine.deinit();

    try engine.execute();
    const element0 = try engine.stack.peekInt(0);
    const element1 = try engine.stack.peekInt(1);

    try std.testing.expectEqual(3, engine.stack.len());
    try std.testing.expectEqual(2, element0);
    try std.testing.expectEqual(2, element1);
}

test "Script execution - OP_1 OP_2 OP_DROP" {
    const allocator = std.testing.allocator;

    // Simple script: OP_1 OP_2 OP_DROP
    const script_bytes = [_]u8{ 0x51, 0x52, 0x75 };
    const script = Script.init(&script_bytes);

    var engine = Engine.init(allocator, script, .{});
    defer engine.deinit();

    try engine.execute();
    try std.testing.expectEqual(1, engine.stack.len());

    const element0 = try engine.stack.peekInt(0);

    try std.testing.expectEqual(1, element0);
}

test "Script execution - OP_PICK" {
    const allocator = std.testing.allocator;

    // Simple script: OP_1 OP_2 OP_3 OP_2 OP_PICK
    const script_bytes = [_]u8{
        Opcode.OP_1.toBytes(),
        Opcode.OP_2.toBytes(),
        Opcode.OP_3.toBytes(),
        Opcode.OP_2.toBytes(),
        Opcode.OP_PICK.toBytes(),
    };
    const script = Script.init(&script_bytes);

    var engine = Engine.init(allocator, script, .{});
    defer engine.deinit();

    try engine.execute();
    try std.testing.expectEqual(4, engine.stack.len());

    const element0 = try engine.stack.peekInt(0);
    const element1 = try engine.stack.peekInt(1);
    const element2 = try engine.stack.peekInt(2);
    const element3 = try engine.stack.peekInt(3);

    try std.testing.expectEqual(1, element0);
    try std.testing.expectEqual(3, element1);
    try std.testing.expectEqual(2, element2);
    try std.testing.expectEqual(1, element3);
}

test "Script execution - OP_DISABLED" {
    const allocator = std.testing.allocator;

    // Simple script to run a disabled opcode
    const script_bytes = [_]u8{0x95};
    const script = Script.init(&script_bytes);

    var engine = Engine.init(allocator, script, .{});
    defer engine.deinit();

    // Expect an error when running a disabled opcode
    try std.testing.expectError(error.DisabledOpcode, engine.opDisabled());
}

test "Script execution - OP_INVALID" {
    const allocator = std.testing.allocator;

    // Simple script to run an invalid opcode
    const script_bytes = [_]u8{0xff};
    const script = Script.init(&script_bytes);

    var engine = Engine.init(allocator, script, .{});
    defer engine.deinit();

    // Expect an error when running an invalid opcode
    try std.testing.expectError(error.UnknownOpcode, engine.opInvalid());
}

test "Script execution OP_1 OP_2 OP_3 OP_NIP" {
    const allocator = std.testing.allocator;

    // Simple script: OP_1 OP_2 OP_3 OP_NIP
    const script_bytes = [_]u8{ 0x51, 0x52, 0x53, 0x77 };
    const script = Script.init(&script_bytes);

    var engine = Engine.init(allocator, script, .{});
    defer engine.deinit();

    try engine.execute();
    try std.testing.expectEqual(2, engine.stack.len());

    const element0 = try engine.stack.peekInt(0);
    const element1 = try engine.stack.peekInt(1);

    // Ensure the stack is empty after popping the result
    try std.testing.expectEqual(3, element0);
    try std.testing.expectEqual(1, element1);
}

test "Script execution OP_1 OP_2 OP_3 OP_OVER" {
    const allocator = std.testing.allocator;

    // Simple script: OP_1 OP_2 OP_3 OP_OVER
    const script_bytes = [_]u8{ 0x51, 0x52, 0x53, 0x78 };
    const script = Script.init(&script_bytes);

    var engine = Engine.init(allocator, script, .{});
    defer engine.deinit();

    try engine.execute();
    try std.testing.expectEqual(4, engine.stack.len());

    const element0 = try engine.stack.peekInt(0);
    const element1 = try engine.stack.peekInt(1);

    try std.testing.expectEqual(2, element0);
    try std.testing.expectEqual(3, element1);
}

test "Script execution OP_1 OP_2 OP_3 OP_2 OP_ROLL" {
    const allocator = std.testing.allocator;

    // Simple script: OP_1 OP_2 OP_3 OP_2 OP_ROLL
    const script_bytes = [_]u8{ Opcode.OP_1.toBytes(), Opcode.OP_2.toBytes(), Opcode.OP_3.toBytes(), Opcode.OP_2.toBytes(), Opcode.OP_ROLL.toBytes() };
    const script = Script.init(&script_bytes);

    var engine = Engine.init(allocator, script, .{});
    defer engine.deinit();

    try engine.execute();
    try std.testing.expectEqual(3, engine.stack.len());

    const element0 = try engine.stack.peekInt(0);
    const element1 = try engine.stack.peekInt(1);
    const element2 = try engine.stack.peekInt(2);

    try std.testing.expectEqual(1, element0);
    try std.testing.expectEqual(3, element1);
    try std.testing.expectEqual(2, element2);
}

test "Script execution OP_1 OP_2 OP_3 OP_SWAP" {
    const allocator = std.testing.allocator;

    // Simple script: OP_1 OP_2 OP_3 OP_SWAP
    const script_bytes = [_]u8{ 0x51, 0x52, 0x53, 0x7c };
    const script = Script.init(&script_bytes);

    var engine = Engine.init(allocator, script, .{});
    defer engine.deinit();

    try engine.execute();
    try std.testing.expectEqual(3, engine.stack.len());

    const element0 = try engine.stack.peekInt(0);
    const element1 = try engine.stack.peekInt(1);

    try std.testing.expectEqual(2, element0);
    try std.testing.expectEqual(3, element1);
}

test "Script execution OP_1 OP_2 OP_3 OP_TUCK" {
    const allocator = std.testing.allocator;

    // Simple script: OP_1 OP_2 OP_3 OP_TUCK
    const script_bytes = [_]u8{ Opcode.OP_1.toBytes(), Opcode.OP_2.toBytes(), Opcode.OP_3.toBytes(), Opcode.OP_TUCK.toBytes() };
    const script = Script.init(&script_bytes);

    var engine = Engine.init(allocator, script, .{});
    defer engine.deinit();

    try engine.execute();
    try std.testing.expectEqual(4, engine.stack.len());

    const element0 = try engine.stack.peekInt(0);
    const element1 = try engine.stack.peekInt(1);
    const element2 = try engine.stack.peekInt(2);
    const element3 = try engine.stack.peekInt(3);

    try std.testing.expectEqual(3, element0);
    try std.testing.expectEqual(2, element1);
    try std.testing.expectEqual(3, element2);
    try std.testing.expectEqual(1, element3);
}

test "Script execution OP_1 OP_2 OP_3 OP_SIZE" {
    const allocator = std.testing.allocator;

    // Simple script: OP_1 OP_1 OP_EQUAL
    const script_bytes = [_]u8{ 0x51, 0x52, 0x53, 0x82 };
    const script = Script.init(&script_bytes);

    var engine = Engine.init(allocator, script, .{});
    defer engine.deinit();

    try engine.execute();
    try std.testing.expectEqual(4, engine.stack.len());

    const element0 = try engine.stack.popInt();
    const element1 = try engine.stack.peekInt(0);

    try std.testing.expectEqual(1, element0);
    try std.testing.expectEqual(3, element1);
}

test "Script execution OP_RIPEMD160" {
    const test_cases = [_]struct {
        input: []const u8,
        expected: []const u8,
    }{
        .{ .input = "", .expected = "9c1185a5c5e9fc54612808977ee8f548b2258d31" },
        .{ .input = "a", .expected = "0bdc9d2d256b3ee9daae347be6f4dc835a467ffe" },
        .{ .input = "abc", .expected = "8eb208f7e05d987a9b044a8e98c6b087f15a0bfc" },
        .{ .input = "message digest", .expected = "5d0689ef49d2fae572b881b123a85ffa21595f36" },
    };

    for (test_cases) |case| {
        const allocator = std.testing.allocator;

        const script_bytes = [_]u8{Opcode.OP_RIPEMD160.toBytes()};
        const script = Script.init(&script_bytes);

        var engine = Engine.init(allocator, script, .{});
        defer engine.deinit();

        // Push the input onto the stack
        try engine.stack.pushByteArray(case.input);

        // Call opRipemd160
        try engine.execute();

        // Pop the result from the stack
        const result = try engine.stack.pop();
        defer engine.allocator.free(result); // Free the result after use

        // Convert expected hash to bytes
        var expected_output: [ripemd160.digest_length]u8 = undefined;
        _ = try std.fmt.hexToBytes(&expected_output, case.expected);

        // Compare the result with the expected hash
        try std.testing.expectEqualSlices(u8, &expected_output, result);
    }
}

test "Script execution - OP_SHA256" {
    const allocator = std.testing.allocator;

    const script_bytes = [_]u8{ Opcode.OP_1.toBytes(), Opcode.OP_SHA256.toBytes() };
    const script = Script.init(&script_bytes);

    var engine = Engine.init(allocator, script, .{});
    defer engine.deinit(); // Ensure engine is deinitialized and memory is freed

    try engine.execute();

    try std.testing.expectEqual(1, engine.stack.len());

    const hash_bytes = try engine.stack.pop(); // Pop the result
    defer engine.allocator.free(hash_bytes); // Free the popped byte array

    try std.testing.expectEqual(Sha256.digest_length, hash_bytes.len);

    var expected_hash: [Sha256.digest_length]u8 = undefined;
    Sha256.hash(&[_]u8{1}, &expected_hash, .{});
    try std.testing.expectEqualSlices(u8, expected_hash[0..], hash_bytes);
}

<<<<<<< HEAD
//METHOD 2
test "ScriptBuilder OP_SWAP METHOD 2" {
    var sb = try ScriptBuilder.new(std.testing.allocator, 4);

    defer sb.deinit();
    //requirement to assign to _ can be removed
    _ = try sb.addInt(1);
    _ = try sb.addInt(2);
    _ = try sb.addInt(3);
    _ = try sb.addOpcode(Opcode.OP_SWAP);
    var e = try sb.build();
    try e.execute();
    defer e.deinit();

    try std.testing.expectEqual(3, e.stack.len());

    const element0 = try e.stack.peekInt(0);
    const element1 = try e.stack.peekInt(1);
    const element2 = try e.stack.peekInt(2);

    try std.testing.expectEqual(2, element0);
    try std.testing.expectEqual(3, element1);
    try std.testing.expectEqual(1, element2);
=======
test "Script execution = OP_HASH160" {
    const test_cases = [_]struct {
        input: []const u8,
        expected: []const u8,
    }{
        .{ .input = "hello", .expected = "b6a9c8c230722b7c748331a8b450f05566dc7d0f" },
        .{ .input = "blockchain", .expected = "755f6f4af6e11c5cf642f0ed6ecda89d8619cee7" },
        .{ .input = "abc", .expected = "bb1be98c142444d7a56aa3981c3942a978e4dc33" },
        .{ .input = "bitcoin", .expected = "6b2904910f9b40b2244eed93a7b8d992b22f8d32" },
    };

    for (test_cases) |case| {
        const allocator = std.testing.allocator;

        const script_bytes = [_]u8{Opcode.OP_HASH160.toBytes()};
        const script = Script.init(&script_bytes);

        var engine = Engine.init(allocator, script, .{});
        defer engine.deinit();

        // Push the input onto the stack
        try engine.stack.pushByteArray(case.input);

        // Call opHash160
        try engine.execute();

        // Pop the result from the stack
        const result = try engine.stack.pop();
        defer engine.allocator.free(result); // Free the result after use

        // Convert expected hash to bytes
        var expected_output: [ripemd160.digest_length]u8 = undefined;
        _ = try std.fmt.hexToBytes(&expected_output, case.expected);

        // Compare the result with the expected hash
        try std.testing.expectEqualSlices(u8, &expected_output, result);
    }
>>>>>>> e169cc93
}<|MERGE_RESOLUTION|>--- conflicted
+++ resolved
@@ -57,11 +57,11 @@
     /// Log debug information
     fn log(self: *Engine, comptime format: []const u8, args: anytype) void {
         _ = self;
-        // _ = format;
-        // _ = args;
+        _ = format;
+        _ = args;
         // Uncomment this if you need to access the log
         // In the future it would be cool to log somewhere else than stderr
-        std.debug.print(format, args);
+        // std.debug.print(format, args);
     }
 
     /// Execute the script
@@ -1072,31 +1072,6 @@
     try std.testing.expectEqualSlices(u8, expected_hash[0..], hash_bytes);
 }
 
-<<<<<<< HEAD
-//METHOD 2
-test "ScriptBuilder OP_SWAP METHOD 2" {
-    var sb = try ScriptBuilder.new(std.testing.allocator, 4);
-
-    defer sb.deinit();
-    //requirement to assign to _ can be removed
-    _ = try sb.addInt(1);
-    _ = try sb.addInt(2);
-    _ = try sb.addInt(3);
-    _ = try sb.addOpcode(Opcode.OP_SWAP);
-    var e = try sb.build();
-    try e.execute();
-    defer e.deinit();
-
-    try std.testing.expectEqual(3, e.stack.len());
-
-    const element0 = try e.stack.peekInt(0);
-    const element1 = try e.stack.peekInt(1);
-    const element2 = try e.stack.peekInt(2);
-
-    try std.testing.expectEqual(2, element0);
-    try std.testing.expectEqual(3, element1);
-    try std.testing.expectEqual(1, element2);
-=======
 test "Script execution = OP_HASH160" {
     const test_cases = [_]struct {
         input: []const u8,
@@ -1134,5 +1109,29 @@
         // Compare the result with the expected hash
         try std.testing.expectEqualSlices(u8, &expected_output, result);
     }
->>>>>>> e169cc93
+}
+
+//METHOD 2
+test "ScriptBuilder OP_SWAP METHOD 2" {
+    var sb = try ScriptBuilder.new(std.testing.allocator, 4);
+
+    defer sb.deinit();
+    //requirement to assign to _ can be removed
+    _ = try sb.addInt(1);
+    _ = try sb.addInt(2);
+    _ = try sb.addInt(3);
+    _ = try sb.addOpcode(Opcode.OP_SWAP);
+    var e = try sb.build();
+    try e.execute();
+    defer e.deinit();
+
+    try std.testing.expectEqual(3, e.stack.len());
+
+    const element0 = try e.stack.peekInt(0);
+    const element1 = try e.stack.peekInt(1);
+    const element2 = try e.stack.peekInt(2);
+
+    try std.testing.expectEqual(2, element0);
+    try std.testing.expectEqual(3, element1);
+    try std.testing.expectEqual(1, element2);
 }