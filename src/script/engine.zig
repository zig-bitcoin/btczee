--- conflicted
+++ resolved
@@ -495,7 +495,6 @@
     }
 };
 
-<<<<<<< HEAD
 test "Script execution - OP_FALSE" {
     const allocator = std.testing.allocator;
 
@@ -521,7 +520,27 @@
 
 test "Script execution - OP_1 OP_1 OP_EQUAL" {
     const allocator = std.testing.allocator;
-=======
+
+    // Simple script: OP_1 OP_1 OP_EQUAL
+    const script_bytes = [_]u8{ 0x51, 0x51, 0x87 };
+    const script = Script.init(&script_bytes);
+
+    var engine = Engine.init(allocator, script, .{});
+    defer engine.deinit();
+
+    try engine.execute();
+
+    // Check if the execution result is true (non-empty stack with top element true)
+    {
+        const result = try engine.stack.pop();
+        defer allocator.free(result);
+        try std.testing.expect(result.len > 0 and result[0] != 0);
+    }
+
+    // Ensure the stack is empty after popping the result
+    try std.testing.expectEqual(0, engine.stack.len());
+}
+    
 // Testing SHA1 against known vectors
 test "opSha1 function test" {
     const test_cases = [_]struct {
@@ -533,7 +552,6 @@
         .{ .input = "abc", .expected = "a9993e364706816aba3e25717850c26c9cd0d89d" },
         .{ .input = "bitcoin", .expected = "ed1b8d80793e70c0608e8a8508a8dd80f6aa56f9" },
     };
->>>>>>> 61f786b4
 
     for (test_cases) |case| {
         const allocator = std.testing.allocator;
