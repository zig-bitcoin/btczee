--- conflicted
+++ resolved
@@ -4,27 +4,9 @@
 const Script = @import("lib.zig").Script;
 const ScriptFlags = @import("lib.zig").ScriptFlags;
 const arithmetic = @import("opcodes/arithmetic.zig");
-<<<<<<< HEAD
 const Opcode = @import("opcodes/constant.zig").Opcode;
 const getPushDataLength = @import("opcodes/constant.zig").getPushDataLength;
 const EngineError = @import("lib.zig").EngineError;
-=======
-
-/// Errors that can occur during script execution
-pub const EngineError = error{
-    /// Script ended unexpectedly
-    ScriptTooShort,
-    /// OP_VERIFY failed
-    VerifyFailed,
-    /// OP_RETURN encountered
-    EarlyReturn,
-    /// Encountered an unknown opcode
-    UnknownOpcode,
-    /// Encountered a disabled opcode
-    DisabledOpcode,
-} || StackError;
-
->>>>>>> 71a78c55
 /// Engine is the virtual machine that executes Bitcoin scripts
 pub const Engine = struct {
     /// The script being executed
@@ -115,7 +97,6 @@
         }
 
         try switch (opcode) {
-<<<<<<< HEAD
             Opcode.OP_0 => try self.pushData(0),
             Opcode.OP_PUSHDATA1 => try self.opPushData1(),
             Opcode.OP_PUSHDATA2 => try self.opPushData2(),
@@ -157,53 +138,6 @@
             Opcode.OP_HASH160 => try self.opHash160(),
             Opcode.OP_CHECKSIG => try self.opCheckSig(),
             else => return EngineError.UnknownOpcode,
-=======
-            0x00...0x4b => try self.pushData(opcode),
-            0x4c => try self.opPushData1(),
-            0x4d => try self.opPushData2(),
-            0x4e => try self.opPushData4(),
-            0x4f => try self.op1Negate(),
-            0x51...0x60 => try self.opN(opcode),
-            0x61 => try self.opNop(),
-            0x69 => try self.opVerify(),
-            0x6a => try self.opReturn(),
-            0x6d => try self.op2Drop(),
-            0x6e => try self.op2Dup(),
-            0x6f => try self.op3Dup(),
-            0x73 => self.opIfDup(),
-            0x74 => self.opDepth(),
-            0x75 => try self.opDrop(),
-            0x76 => try self.opDup(),
-            0x7e...0x81 => try self.opDisabled(),
-            0x83...0x86 => try self.opDisabled(),
-            0x8d...0x8e => try self.opDisabled(),
-            0x87 => try self.opEqual(),
-            0x88 => try self.opEqualVerify(),
-            0x8b => try arithmetic.op1Add(self),
-            0x8c => try arithmetic.op1Sub(self),
-            0x8f => try arithmetic.opNegate(self),
-            0x90 => try arithmetic.opAbs(self),
-            0x91 => try arithmetic.opNot(self),
-            0x92 => try arithmetic.op0NotEqual(self),
-            0x93 => try arithmetic.opAdd(self),
-            0x94 => try arithmetic.opSub(self),
-            0x95...0x99 => try self.opDisabled(),
-            0x9a => try arithmetic.opBoolAnd(self),
-            0x9b => try arithmetic.opBoolOr(self),
-            0x9c => try arithmetic.opNumEqual(self),
-            0x9d => try arithmetic.opNumEqualVerify(self),
-            0x9e => try arithmetic.opNumNotEqual(self),
-            0x9f => try arithmetic.opLessThan(self),
-            0xa0 => try arithmetic.opGreaterThan(self),
-            0xa1 => try arithmetic.opLessThanOrEqual(self),
-            0xa2 => try arithmetic.opGreaterThanOrEqual(self),
-            0xa3 => try arithmetic.opMin(self),
-            0xa4 => try arithmetic.opMax(self),
-            0xa5 => try arithmetic.opWithin(self),
-            0xa9 => try self.opHash160(),
-            0xac => try self.opCheckSig(),
-            else => return error.UnknownOpcode,
->>>>>>> 71a78c55
         };
     }
 
