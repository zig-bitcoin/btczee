--- conflicted
+++ resolved
@@ -99,60 +99,6 @@
         }
 
         try switch (opcode) {
-<<<<<<< HEAD
-            0x00...0x4b => try self.pushData(opcode),
-            0x4c => try self.opPushData1(),
-            0x4d => try self.opPushData2(),
-            0x4e => try self.opPushData4(),
-            0x4f => try self.op1Negate(),
-            0x51...0x60 => try self.opN(opcode),
-            0x61 => try self.opNop(),
-            0x69 => try self.opVerify(),
-            0x6a => try self.opReturn(),
-            0x6d => try self.op2Drop(),
-            0x6e => try self.op2Dup(),
-            0x6f => try self.op3Dup(),
-            0x73 => self.opIfDup(),
-            0x74 => self.opDepth(),
-            0x75 => try self.opDrop(),
-            0x76 => try self.opDup(),
-            0x77 => self.opNip(),
-            0x78 => self.opOver(),
-            0x7c => self.opSwap(),
-            0x7d => self.opTuck(),
-            0x82 => self.opSize(),
-            0x7e...0x81 => try self.opDisabled(),
-            0x83...0x86 => try self.opDisabled(),
-            0x8d...0x8e => try self.opDisabled(),
-            0x7a => try self.opRoll(),
-            0x87 => try self.opEqual(),
-            0x88 => try self.opEqualVerify(),
-            0x8b => try arithmetic.op1Add(self),
-            0x8c => try arithmetic.op1Sub(self),
-            0x8f => try arithmetic.opNegate(self),
-            0x90 => try arithmetic.opAbs(self),
-            0x91 => try arithmetic.opNot(self),
-            0x92 => try arithmetic.op0NotEqual(self),
-            0x93 => try arithmetic.opAdd(self),
-            0x94 => try arithmetic.opSub(self),
-            0x95...0x99 => try self.opDisabled(),
-            0x9a => try arithmetic.opBoolAnd(self),
-            0x9b => try arithmetic.opBoolOr(self),
-            0x9c => try arithmetic.opNumEqual(self),
-            0x9d => try arithmetic.opNumEqualVerify(self),
-            0x9e => try arithmetic.opNumNotEqual(self),
-            0x9f => try arithmetic.opLessThan(self),
-            0xa0 => try arithmetic.opGreaterThan(self),
-            0xa1 => try arithmetic.opLessThanOrEqual(self),
-            0xa2 => try arithmetic.opGreaterThanOrEqual(self),
-            0xa3 => try arithmetic.opMin(self),
-            0xa4 => try arithmetic.opMax(self),
-            0xa5 => try arithmetic.opWithin(self),
-            0xa9 => try self.opHash160(),
-            0xac => try self.opCheckSig(),
-            0xbb...0xff => try self.opInvalid(),
-            else => return error.UnknownOpcode,
-=======
             Opcode.OP_0 => try self.pushData(0),
             Opcode.OP_PUSHDATA1 => try self.opPushData1(),
             Opcode.OP_PUSHDATA2 => try self.opPushData2(),
@@ -195,11 +141,11 @@
             Opcode.OP_CHECKSIG => try self.opCheckSig(),
             Opcode.OP_NIP => try self.opNip(),
             Opcode.OP_OVER => try self.opOver(),
+            Opcode.OP_ROLL => try self.opRoll(),
             Opcode.OP_SWAP => try self.opSwap(),
             Opcode.OP_TUCK => try self.opTuck(),
             Opcode.OP_SIZE => try self.opSize(),
             else => try self.opInvalid(),
->>>>>>> ecdb7201
         };
     }
 
@@ -554,14 +500,15 @@
     defer engine.deinit();
 
     try engine.execute();
-    const element0 = try engine.stack.peek(0);
-    const element1 = try engine.stack.peek(1);
-    const element2 = try engine.stack.peek(2);
-
-    try std.testing.expectEqual(@as(usize, 3), engine.stack.len());
-    try std.testing.expectEqualSlices(u8, &[_]u8{3}, element0);
-    try std.testing.expectEqualSlices(u8, &[_]u8{2}, element1);
-    try std.testing.expectEqualSlices(u8, &[_]u8{4}, element2);
+    try std.testing.expectEqual(3, engine.stack.len());
+
+    const element0 = try engine.stack.peekInt(0);
+    const element1 = try engine.stack.peekInt(1);
+    const element2 = try engine.stack.peekInt(2);
+
+    try std.testing.expectEqual(3, element0);
+    try std.testing.expectEqual(2, element1);
+    try std.testing.expectEqual(4, element2);
 }
 
 test "Script execution - OP_1 OP_1 OP_EQUAL" {
