//! btczee is a Bitcoin protocol implementation in Zig.
//! It can be used as a binary or a library.
//! Warning: This is still a work in progress and is not yet ready for production use.
//!
//! btczee can be run as:
//! - a wallet
//! - a miner
//! - a full node
//!
//! btczee is licensed under the MIT license.
pub const config = @import("config/config.zig");
pub const mempool = @import("core/mempool.zig");
pub const p2p = @import("network/p2p.zig");
pub const rpc = @import("network/rpc.zig");
pub const storage = @import("storage/storage.zig");
pub const wallet = @import("wallet/wallet.zig");
pub const miner = @import("miner/miner.zig");
pub const node = @import("node/node.zig");
pub const script = @import("script/lib.zig");
<<<<<<< HEAD
pub const address = @import("address/address.zig");
=======
pub const wire = @import("network/wire/lib.zig");
>>>>>>> 892930e6

test {
    @import("std").testing.refAllDeclsRecursive(@This());
}<|MERGE_RESOLUTION|>--- conflicted
+++ resolved
@@ -17,11 +17,9 @@
 pub const miner = @import("miner/miner.zig");
 pub const node = @import("node/node.zig");
 pub const script = @import("script/lib.zig");
-<<<<<<< HEAD
 pub const address = @import("address/address.zig");
-=======
 pub const wire = @import("network/wire/lib.zig");
->>>>>>> 892930e6
+
 
 test {
     @import("std").testing.refAllDeclsRecursive(@This());
